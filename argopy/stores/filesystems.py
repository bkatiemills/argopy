--- conflicted
+++ resolved
@@ -14,8 +14,8 @@
 
 import concurrent.futures
 import multiprocessing
-<<<<<<< HEAD
-=======
+
+
 try:
     from tqdm import tqdm
 except ModuleNotFoundError:
@@ -23,7 +23,7 @@
 
     def tqdm(fct, **kw):
         return fct
->>>>>>> 80a2bc04
+
 
 from argopy.options import OPTIONS
 from argopy.errors import FileSystemHasNoCache, CacheFileNotFound, DataNotFound, \
@@ -547,20 +547,10 @@
             :class:`pandas.DataFrame`
 
         """
-<<<<<<< HEAD
         log.debug("Reading csv: %s" % url)
-        try:
-            with self.open(url) as of:
-                df = pd.read_csv(of, **kwargs)
-            return df
-        except requests.HTTPError as e:
-            self._verbose_exceptions(e)
-=======
-        with self.fs.open(url) as of:
+        with self.open(url) as of:
             df = pd.read_csv(of, **kwargs)
-        self.register(url)
         return df
->>>>>>> 80a2bc04
 
     def open_json(self, url, **kwargs):
         """ Return a json from an url, or verbose errors
