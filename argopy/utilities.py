--- conflicted
+++ resolved
@@ -598,13 +598,10 @@
         ("pytest", lambda mod: mod.__version__),
         ("setuptools", lambda mod: mod.__version__),
         ("sphinx", lambda mod: mod.__version__),
-<<<<<<< HEAD
-=======
-        ("zarr", lambda mod: mod.__version__),
+
         ("tqdm", lambda mod: mod.__version__),
         ("ipykernel", lambda mod: mod.__version__),
         ("ipywidgets", lambda mod: mod.__version__),
->>>>>>> 85d0e7aa
     ]
 
     deps_blob = list()
