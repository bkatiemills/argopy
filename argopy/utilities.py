--- conflicted
+++ resolved
@@ -380,92 +380,6 @@
     ]
 
 
-<<<<<<< HEAD
-=======
-def check_localftp(path, errors: str = "ignore"):
-    """Return True if a path has the expected GDAC ftp structure.
-
-    Expected GDAC ftp structure::
-
-        .
-        └── dac
-            ├── aoml
-            ├── ...
-            ├── coriolis
-            ├── ...
-            ├── meds
-            └── nmdis
-
-    This check will return True if at least one DAC sub-folder is found under path/dac/<dac_name>
-
-    Parameters
-    ----------
-    path: str
-        Path name to check
-    errors: str, optional
-        "ignore" or "raise" (or "warn")
-
-    Returns
-    -------
-    checked: boolean
-    """
-    dacs = [
-        "aoml",
-        "bodc",
-        "coriolis",
-        "csio",
-        "csiro",
-        "incois",
-        "jma",
-        "kma",
-        "kordi",
-        "meds",
-        "nmdis",
-    ]
-
-    # Case 1:
-    check1 = (
-        os.path.isdir(path)
-        and os.path.isdir(os.path.join(path, "dac"))
-        and np.any([os.path.isdir(os.path.join(path, "dac", dac)) for dac in dacs])
-    )
-
-    if check1:
-        return True
-    elif errors == "raise":
-        # This was possible up to v0.1.3:
-        check2 = os.path.isdir(path) and np.any(
-            [os.path.isdir(os.path.join(path, dac)) for dac in dacs]
-        )
-        if check2:
-            raise FtpPathError(
-                "This path is no longer GDAC compliant for argopy.\n"
-                "Please make sure you point toward a path with a 'dac' folder:\n%s"
-                % path
-            )
-        else:
-            raise FtpPathError("This path is not GDAC compliant:\n%s" % path)
-
-    elif errors == "warn":
-        # This was possible up to v0.1.3:
-        check2 = os.path.isdir(path) and np.any(
-            [os.path.isdir(os.path.join(path, dac)) for dac in dacs]
-        )
-        if check2:
-            warnings.warn(
-                "This path is no longer GDAC compliant for argopy. This will raise an error in the future.\n"
-                "Please make sure you point toward a path with a 'dac' folder:\n%s"
-                % path
-            )
-            return False
-        else:
-            warnings.warn("This path is not GDAC compliant:\n%s" % path)
-            return False
-    else:
-        return False
-
-
->>>>>>> f6699d4c
 def get_sys_info():
     "Returns system information as a dict"
 
@@ -657,21 +571,23 @@
         print(f"{k}: {v}", file=file)
 
 
-<<<<<<< HEAD
 def check_gdac_path(path, errors='ignore'):
     """ Check if a path has the expected GDAC ftp structure
 
-        Check if a path is structured like:
-        .
-        └── dac
-            ├── aoml
-            ├── ...
-            ├── coriolis
-            ├── ...
-            ├── meds
-            └── nmdis
-
-        Examples:
+        Expected GDAC ftp structure::
+        
+            .
+            └── dac
+                ├── aoml
+                ├── ...
+                ├── coriolis
+                ├── ...
+                ├── meds
+                └── nmdis
+                
+        This check will return True if at least one DAC sub-folder is found under path/dac/<dac_name>
+
+        Examples::
         >>> check_gdac_path("https://data-argo.ifremer.fr")  # True
         >>> check_gdac_path("ftp://ftp.ifremer.fr/ifremer/argo") # True
         >>> check_gdac_path("ftp://usgodae.org/pub/outgoing/argo") # True
@@ -744,12 +660,8 @@
         return False
 
 
-def isconnected(host="https://www.ifremer.fr", maxtry=10):
-    """ check if we have a live internet connection
-=======
 def isconnected(host: str = "https://www.ifremer.fr", maxtry: int = 10):
     """Check if an URL is alive
->>>>>>> f6699d4c
 
         Parameters
         ----------
@@ -757,6 +669,7 @@
             URL to use, 'https://www.ifremer.fr' by default
         maxtry: int, default: 10
             Maximum number of host connections to try before
+        
         Returns
         -------
         bool
@@ -848,16 +761,7 @@
         list_src = list_available_index_src()
 
     if src in list_src and getattr(list_src[src], "api_server_check", None):
-<<<<<<< HEAD
-        return isconnected(list_src[src].api_server_check)
-=======
-        if "localftp" in src:
-            # This is a special case because the source here is a local folder
-            result = check_localftp(OPTIONS["local_ftp"])
-        else:
-            result = isalive(list_src[src].api_server_check)
-        return result
->>>>>>> f6699d4c
+        return isalive(list_src[src].api_server_check)        
     else:
         raise InvalidFetcher
 
