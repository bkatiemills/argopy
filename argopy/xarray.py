import os
import sys
import warnings

import numpy as np
import pandas as pd
import xarray as xr
import logging
from typing import Union

try:
    import gsw

    with_gsw = True
except ModuleNotFoundError:
    with_gsw = False

from argopy.utilities import (
    linear_interpolation_remap,
    is_list_of_strings,
    toYearFraction,
    groupby_remap,
    cast_types,
)
from argopy.errors import InvalidDatasetStructure, DataNotFound, OptionValueError


log = logging.getLogger("argopy.xarray")


@xr.register_dataset_accessor("argo")
class ArgoAccessor:
    """Class registered under scope ``argo`` to access a :class:`xarray.Dataset` object.

        Examples
        --------

        - Ensure all variables are of the Argo required dtype with:
        >>> ds.argo.cast_types()

        - Convert a collection of points into a collection of profiles:
        >>> ds.argo.point2profile()

        - Convert a collection of profiles to a collection of points:
        >>> ds.argo.profile2point()

        - Filter measurements according to data mode:
        >>> ds.argo.filter_data_mode()

        - Filter measurements according to QC flag values:
        >>> ds.argo.filter_qc(QC_list=[1, 2], QC_fields='all')

        - Filter variables according OWC salinity calibration requirements:
        >>> ds.argo.filter_scalib_pres(force='default')

        - Interpolate measurements on pressure levels:
        >>> ds.argo.inter_std_levels(std_lev=[10., 500., 1000.])

        - Group and reduce measurements by pressure bins:
        >>> ds.argo.groupby_pressure_bins(bins=[0, 200., 500., 1000.])

        - Compute and add additional variables to the dataset:
        >>> ds.argo.teos10(vlist='PV')

        - Preprocess data for OWC salinity calibration:
        >>> ds.argo.create_float_source("output_folder")

     """

    def __init__(self, xarray_obj):
        """ Init """
        self._obj = xarray_obj
        self._added = list()  # Will record all new variables added by argo
        # self._register = collections.OrderedDict() # Will register mutable instances of sub-modules like 'plot'
        # Variables present in the initial dataset
        self._vars = list(xarray_obj.variables.keys())
        # Store the initial list of dimensions
        self._dims = list(xarray_obj.dims.keys())
        self.encoding = xarray_obj.encoding
        self.attrs = xarray_obj.attrs

        if "N_PROF" in self._dims:
            self._type = "profile"
        elif "N_POINTS" in self._dims:
            self._type = "point"
        else:
            raise InvalidDatasetStructure("Argo dataset structure not recognised (dimensions N_PROF or N_POINTS not found)")

        if "PRES_ADJUSTED" in self._vars:
            self._mode = "expert"
        elif "PRES" in self._vars:
            self._mode = "standard"
        else:
            raise InvalidDatasetStructure("Argo dataset structure not recognised (no PRES nor PRES_ADJUSTED")

    def __repr__(self):
        # import xarray.core.formatting as xrf
        # col_width = xrf._calculate_col_width(xrf._get_col_items(self._obj.variables))
        # max_rows = xr.core.options.OPTIONS["display_max_rows"]

        summary = ["<xarray.{}.argo>".format(type(self._obj).__name__)]
        if self._type == "profile":
            summary.append("This is a collection of Argo profiles")
            summary.append(
                "N_PROF(%i) x N_LEVELS(%i) ~ N_POINTS(%i)"
                % (self.N_PROF, self.N_LEVELS, self.N_POINTS)
            )

        elif self._type == "point":
            summary.append("This is a collection of Argo points")
            summary.append(
                "N_POINTS(%i) ~ N_PROF(%i) x N_LEVELS(%i)"
                % (self.N_POINTS, self.N_PROF, self.N_LEVELS)
            )

        # dims_start = xrf.pretty_print("Dimensions:", col_width)
        # summary.append("{}({})".format(dims_start, xrf.dim_summary(self._obj)))

        return "\n".join(summary)

    @property
    def N_PROF(self):
        """Number of profiles"""
        if self._type == "point":
            dummy_argo_uid = xr.DataArray(
                self.uid(
                    self._obj["PLATFORM_NUMBER"].values,
                    self._obj["CYCLE_NUMBER"].values,
                    self._obj["DIRECTION"].values,
                ),
                dims="N_POINTS",
                coords={"N_POINTS": self._obj["N_POINTS"]},
                name="dummy_argo_uid",
            )
            N_PROF = len(np.unique(dummy_argo_uid))
        else:
            N_PROF = len(np.unique(self._obj["N_PROF"]))
        return N_PROF

    @property
    def N_LEVELS(self):
        """Number of vertical levels"""
        if self._type == "point":
            dummy_argo_uid = xr.DataArray(
                self.uid(
                    self._obj["PLATFORM_NUMBER"].values,
                    self._obj["CYCLE_NUMBER"].values,
                    self._obj["DIRECTION"].values,
                ),
                dims="N_POINTS",
                coords={"N_POINTS": self._obj["N_POINTS"]},
                name="dummy_argo_uid",
            )
            N_LEVELS = int(
                xr.DataArray(
                    np.ones_like(self._obj["N_POINTS"].values),
                    dims="N_POINTS",
                    coords={"N_POINTS": self._obj["N_POINTS"]},
                )
                .groupby(dummy_argo_uid)
                .sum()
                .max()
                .values
            )
        else:
            N_LEVELS = len(np.unique(self._obj["N_LEVELS"]))
        return N_LEVELS

    @property
    def N_POINTS(self):
        """Number of measurement points"""
        if self._type == "profile":
            N_POINTS = self.N_PROF * self.N_LEVELS
        else:
            N_POINTS = len(np.unique(self._obj["N_POINTS"]))
        return N_POINTS

    def _add_history(self, txt):
        if "history" in self._obj.attrs:
            self._obj.attrs["history"] += "; %s" % txt
        else:
            self._obj.attrs["history"] = txt

    def _where(self, cond, other=xr.core.dtypes.NA, drop: bool = False):
        """ where that preserve dtypes of Argo fields

        Parameters
        ----------
        cond : DataArray, Dataset, or callable
            Locations at which to preserve this object's values. dtype must be `bool`.
            If a callable, it must expect this object as its only parameter.
        other : scalar, DataArray or Dataset, optional
            Value to use for locations in this object where ``cond`` is False.
            By default, these locations filled with NA.
        drop : bool, optional
            If True, coordinate labels that only correspond to False values of
            the condition are dropped from the result. Mutually exclusive with
            ``other``.
        """
        this = self._obj.copy(deep=True)
        this = this.where(cond, other=other, drop=drop)
        this = this.argo.cast_types()
        # this.argo._add_history("Modified with 'where' statement")
        return this

    def cast_types(self):  # noqa: C901
        """ Make sure variables are of the appropriate types according to Argo

            #todo: This is hard coded, but should be retrieved from an API somewhere.
            Should be able to handle all possible variables encountered in the Argo dataset.
        """
        return cast_types(self._obj)

<<<<<<< HEAD
=======
    @property
    def _dummy_argo_uid(self):
        if self._type == "point":
            return xr.DataArray(
                        self.uid(
                            self._obj["PLATFORM_NUMBER"].values,
                            self._obj["CYCLE_NUMBER"].values,
                            self._obj["DIRECTION"].values,
                        ),
                        dims="N_POINTS",
                        coords={"N_POINTS": self._obj["N_POINTS"]},
                        name="dummy_argo_uid",
                    )
        else:
            raise InvalidDatasetStructure(
                "Property only available for a collection of points"
            )
>>>>>>> f6699d4c

    def uid(self, wmo_or_uid, cyc=None, direction=None):
        """ UID encoder/decoder

        Parameters
        ----------
        int
            WMO number (to encode) or UID (to decode)
        cyc: int, optional
            Cycle number (to encode), not used to decode
        direction: str, optional
            Direction of the profile, must be 'A' (Ascending) or 'D' (Descending)

        Returns
        -------
        int or tuple of int

        Examples
        --------
        >>> unique_float_profile_id = uid(690024,13,'A') # Encode
        >>> wmo, cyc, drc = uid(unique_float_profile_id) # Decode

        """
        def encode_direction(x):
            y = np.where(x=='A', 1, x)
            y = np.where(y=='D', -1, y)
            try:
                return y.astype(int)
            except ValueError:
                raise ValueError('x has un-expected values')

        def decode_direction(x):
            x = np.array(x)
            if np.any(np.unique(np.abs(x)) != 1):
                raise ValueError('x has un-expected values')
            y = np.where(x==1, 'A', x)
            y = np.where(y=='-1', 'D', y)
            return y.astype('<U1')

        offset = 1e5

        if cyc is not None:
            # ENCODER
            if direction is not None:
                return (
                    encode_direction(direction)
                    * np.vectorize(int)(offset * wmo_or_uid + cyc).ravel()
                )
            else:
                return np.vectorize(int)(offset * wmo_or_uid + cyc).ravel()
        else:
            # DECODER
            drc = decode_direction(np.sign(wmo_or_uid))
            wmo = np.vectorize(int)(np.abs(wmo_or_uid) / offset)
            cyc = -np.vectorize(int)(offset * wmo - np.abs(wmo_or_uid))
            return wmo, cyc, drc

    def point2profile(self, drop: bool = False):  # noqa: C901
        """ Transform a collection of points into a collection of profiles

        A "point" is a single location for measurements in space and time
        A "point" is localised as unique UID based on WMO, CYCLE_NUMBER and DIRECTION variable values.

        Parameters
        ----------
        drop: bool, default=False
            By default will return all variables. But if set to True, then all [N_PROF, N_LEVELS] 2d variables will be
            dropped, and only 1d variables of dimension [N_PROF] will be returned.

        """
        if self._type != "point":
            raise InvalidDatasetStructure(
                "Method only available for a collection of points"
            )
        if self.N_POINTS == 0:
            raise DataNotFound("Empty dataset, no data to transform !")

        this = self._obj  # Should not be modified

        def fillvalue(da):
            """ Return fillvalue for a dataarray """
            # https://docs.scipy.org/doc/numpy/reference/generated/numpy.dtype.kind.html#numpy.dtype.kind
            if da.dtype.kind in ["U"]:
                fillvalue = " "
            elif da.dtype.kind == "i":
                fillvalue = 99999
            elif da.dtype.kind == "M":
                fillvalue = np.datetime64("NaT")
            else:
                fillvalue = np.nan
            return fillvalue

        # Find the number of profiles (N_PROF) and vertical levels (N_LEVELS):
        dummy_argo_uid = self._dummy_argo_uid
        N_PROF = len(np.unique(dummy_argo_uid))

        N_LEVELS = int(
            xr.DataArray(
                np.ones_like(this["N_POINTS"].values),
                dims="N_POINTS",
                coords={"N_POINTS": this["N_POINTS"]},
            )
            .groupby(dummy_argo_uid)
            .sum()
            .max()
            .values
        )
        log.debug("New dataset should be [N_PROF=%i, N_LEVELS=%i]" % (N_PROF, N_LEVELS))
        assert N_PROF * N_LEVELS >= len(this["N_POINTS"])
        if N_LEVELS == 1:
            log.debug("This dataset has a single vertical level, thus final variables will only have a N_PROF "
                      "dimension and no N_LEVELS")

        # Store the initial set of coordinates:
        coords_list = list(this.coords)
        this = this.reset_coords()

        # For each variable, determine if it has a single unique value by profile,
        # if yes: the transformed variable should be [N_PROF]
        # if no: the transformed variable should be [N_PROF, N_LEVELS]
        # Note: this may lead to differences with the Argo User Manual convention for some variables
        count = np.zeros((N_PROF, len(this.data_vars)), "int")
        for i_prof, grp in enumerate(this.groupby(dummy_argo_uid)):
            i_uid, prof = grp
            for iv, vname in enumerate(this.data_vars):
                try:
                    count[i_prof, iv] = len(np.unique(prof[vname]))
                except Exception as e:
                    log.error("An error happened when dealing with the '%s' data variable" % vname)
                    raise(e)

        # Variables with a unique value for each profiles:
        list_1d = list(np.array(this.data_vars)[count.sum(axis=0) == count.shape[0]])
        # Variables with more than 1 value for each profiles:
        list_2d = list(np.array(this.data_vars)[count.sum(axis=0) != count.shape[0]])

        # Create new empty dataset:
        new_ds = []
        if not drop:
            for vname in list_2d:
                new_ds.append(
                    xr.DataArray(
                        np.full(
                            (N_PROF, N_LEVELS),
                            fillvalue(this[vname]),
                            dtype=this[vname].dtype,
                        ),
                        dims=["N_PROF", "N_LEVELS"],
                        coords={
                            "N_PROF": np.arange(N_PROF),
                            "N_LEVELS": np.arange(N_LEVELS),
                        },
                        attrs=this[vname].attrs,
                        name=vname,
                    )
                )
        for vname in list_1d:
            new_ds.append(
                xr.DataArray(
                    np.full((N_PROF,), fillvalue(this[vname]), dtype=this[vname].dtype),
                    dims=["N_PROF"],
                    coords={"N_PROF": np.arange(N_PROF)},
                    attrs=this[vname].attrs,
                    name=vname,
                )
            )
        new_ds = xr.merge(new_ds)

        # Now fill in each profile values:
        for i_prof, grp in enumerate(this.groupby(dummy_argo_uid)):
            i_uid, prof = grp
            for iv, vname in enumerate(this.data_vars):
                # ['N_PROF', 'N_LEVELS'] array:
                if vname in new_ds and not drop and len(new_ds[vname].dims) == 2:
                    y = new_ds[vname].values
                    x = prof[vname].values
                    try:
                        y[i_prof, 0: len(x)] = x
                    except Exception:
                        print(vname, "input", x.shape, "output", y[i_prof, :].shape)
                        raise
                    new_ds[vname].values = y
                # ['N_PROF', ] array:
                elif vname in new_ds:
                    y = new_ds[vname].values
                    x = prof[vname].values
                    y[i_prof] = np.unique(x)[0]

        # Restore coordinate variables:
        new_ds = new_ds.set_coords([c for c in coords_list if c in new_ds])
        new_ds['N_PROF'] = np.arange(N_PROF)
        if 'N_LEVELS' in new_ds['LATITUDE'].dims:
            new_ds['LATITUDE'] = new_ds['LATITUDE'].isel(N_LEVELS=0)  # Make sure LAT is (N_PROF) and not (N_PROF, N_LEVELS)
            new_ds['LONGITUDE'] = new_ds['LONGITUDE'].isel(N_LEVELS=0)

        # Misc formatting
        new_ds = new_ds.sortby("TIME")
        new_ds = new_ds.argo.cast_types() if not drop else cast_types(new_ds)
        new_ds = new_ds[np.sort(new_ds.data_vars)]
        new_ds.encoding = self.encoding  # Preserve low-level encoding information
        new_ds.attrs = self.attrs  # Preserve original attributes
        if not drop:
            new_ds.argo._add_history("Transformed with point2profile")
            new_ds.argo._type = "profile"
        return new_ds

    def profile2point(self):
        """ Convert a collection of profiles to a collection of points

        A "point" is a single location for measurements in space and time
        A "point" is localised as unique UID based on WMO, CYCLE_NUMBER and DIRECTION variable values.
        """
        if self._type != "profile":
            raise InvalidDatasetStructure(
                "Method only available for a collection of profiles (N_PROF dimension)"
            )
        ds = self._obj

        # Remove all variables for which a dimension is length=0 (eg: N_HISTORY)
        # todo: We should be able to find a way to keep them somewhere in the data structure
        dim_list = []
        for v in ds.data_vars:
            dims = ds[v].dims
            for d in dims:
                if len(ds[d]) == 0:
                    dim_list.append(d)
                    break

        # Drop dimensions and associated variables from this dataset
        ds = ds.drop_dims(np.unique(dim_list))

        # Remove any variable that is not with dimensions (N_PROF,) or (N_PROF, N_LEVELS)
        # todo: We should be able to find a way to keep them somewhere in the data structure
        for v in ds:
            dims = list(ds[v].dims)
            dims = ".".join(dims)
            if dims not in ["N_PROF", "N_PROF.N_LEVELS"]:
                ds = ds.drop_vars(v)

        (ds,) = xr.broadcast(ds)
        ds = ds.stack({"N_POINTS": list(ds.dims)})
        ds = ds.reset_index("N_POINTS").drop_vars(["N_PROF", "N_LEVELS"])
        possible_coords = ["LATITUDE", "LONGITUDE", "TIME", "JULD", "N_POINTS"]
        for c in [c for c in possible_coords if c in ds.data_vars]:
            ds = ds.set_coords(c)

        # Remove index without data (useless points)
        ds = ds.where(~np.isnan(ds["PRES"]), drop=1)
        ds = ds.sortby("TIME")
        ds["N_POINTS"] = np.arange(0, len(ds["N_POINTS"]))
        ds = ds.argo.cast_types()
        ds = ds[np.sort(ds.data_vars)]
        ds.encoding = self.encoding  # Preserve low-level encoding information
        ds.attrs = self.attrs  # Preserve original attributes
        ds.argo._add_history("Transformed with profile2point")
        ds.argo._type = "point"
        return ds

    def filter_data_mode(   # noqa: C901
        self, keep_error: bool = True, errors: str = "raise"
    ):
        """ Filter variables according to their data mode

        This filter applies to <PARAM> and <PARAM_QC>

        For data mode 'R' and 'A': keep <PARAM> (eg: 'PRES', 'TEMP' and 'PSAL')

        For data mode 'D': keep <PARAM_ADJUSTED> (eg: 'PRES_ADJUSTED', 'TEMP_ADJUSTED' and 'PSAL_ADJUSTED')

        Since ADJUSTED variables are not required anymore after the filter, all *ADJUSTED* variables are dropped in
        order to avoid confusion wrt variable content. DATA_MODE is preserved for the record.

        Parameters
        ----------
        keep_error: bool, optional
            If true (default) keep the measurements error fields or not.

        errors: {'raise','ignore'}, optional
            If 'raise' (default), raises a InvalidDatasetStructure error if any of the expected dataset variables is
            not found. If 'ignore', fails silently and return unmodified dataset.

        Returns
        -------
        :class:`xarray.Dataset`
        """
        if self._type != "point":
            raise InvalidDatasetStructure(
                "Method only available to a collection of points"
            )

        #########
        # Sub-functions
        #########
        def safe_where_eq(xds, key, value):
            # xds.where(xds[key] == value, drop=True) is not safe to empty time variables, cf issue #64
            try:
                return xds.where(xds[key] == value, drop=True)
            except ValueError as v:
                if v.args[0] == (
                    "zero-size array to reduction operation "
                    "minimum which has no identity"
                ):
                    # A bug in xarray will cause a ValueError if trying to
                    # decode the times in a NetCDF file with length 0.
                    # See:
                    # https://github.com/pydata/xarray/issues/1329
                    # https://github.com/euroargodev/argopy/issues/64
                    # Here, we just need to return an empty array
                    TIME = xds["TIME"]
                    xds = xds.drop_vars("TIME")
                    xds = xds.where(xds[key] == value, drop=True)
                    xds["TIME"] = xr.DataArray(
                        np.empty((len(xds["N_POINTS"]),), dtype='datetime64[ns]'),
                        dims="N_POINTS",
                        attrs=TIME.attrs,
                    )
                    xds = xds.set_coords("TIME")
                    return xds

        def ds_split_datamode(xds):
            """ Create one dataset for each of the data_mode

                Split full dataset into 3 datasets
            """
            # Real-time:
            argo_r = safe_where_eq(xds, "DATA_MODE", "R")
            for v in plist:
                vname = v.upper() + "_ADJUSTED"
                if vname in argo_r:
                    argo_r = argo_r.drop_vars(vname)
                vname = v.upper() + "_ADJUSTED_QC"
                if vname in argo_r:
                    argo_r = argo_r.drop_vars(vname)
                vname = v.upper() + "_ADJUSTED_ERROR"
                if vname in argo_r:
                    argo_r = argo_r.drop_vars(vname)
            # Real-time adjusted:
            argo_a = safe_where_eq(xds, "DATA_MODE", "A")
            for v in plist:
                vname = v.upper()
                if vname in argo_a:
                    argo_a = argo_a.drop_vars(vname)
                vname = v.upper() + "_QC"
                if vname in argo_a:
                    argo_a = argo_a.drop_vars(vname)
            # Delayed mode:
            argo_d = safe_where_eq(xds, "DATA_MODE", "D")

            return argo_r, argo_a, argo_d

        def fill_adjusted_nan(this_ds, vname):
            """Fill in the adjusted field with the non-adjusted wherever it is NaN

               Ensure to have values even for bad QC data in delayed mode
            """
            ii = this_ds.where(np.isnan(this_ds[vname + "_ADJUSTED"]), drop=1)[
                "N_POINTS"
            ]
            this_ds[vname + "_ADJUSTED"].loc[dict(N_POINTS=ii)] = this_ds[vname].loc[
                dict(N_POINTS=ii)
            ]
            return this_ds

        def merge_arrays(this_argo_r, this_argo_a, this_argo_d, this_vname):
            """ Merge one variable from 3 DataArrays

                Based on xarray merge function with ’no_conflicts’: only values
                which are not null in all datasets must be equal. The returned
                dataset then contains the combination of all non-null values.

                Return a xarray.DataArray
            """

            def merge_this(a1, a2, a3):
                return xr.merge((xr.merge((a1, a2)), a3))

            DA = merge_this(
                this_argo_r[this_vname],
                this_argo_a[this_vname + "_ADJUSTED"].rename(this_vname),
                this_argo_d[this_vname + "_ADJUSTED"].rename(this_vname),
            )
            DA_QC = merge_this(
                this_argo_r[this_vname + "_QC"],
                this_argo_a[this_vname + "_ADJUSTED_QC"].rename(this_vname + "_QC"),
                this_argo_d[this_vname + "_ADJUSTED_QC"].rename(this_vname + "_QC"),
            )

            if keep_error:
                DA_ERROR = xr.merge(
                    (
                        this_argo_a[this_vname + "_ADJUSTED_ERROR"].rename(
                            this_vname + "_ERROR"
                        ),
                        this_argo_d[this_vname + "_ADJUSTED_ERROR"].rename(
                            this_vname + "_ERROR"
                        ),
                    )
                )
                DA = merge_this(DA, DA_QC, DA_ERROR)
            else:
                DA = xr.merge((DA, DA_QC))
            return DA

        #########
        # filter
        #########
        ds = self._obj
        if "DATA_MODE" not in ds:
            if errors:
                raise InvalidDatasetStructure(
                    "Method only available for dataset with a 'DATA_MODE' variable "
                )
            else:
                # todo should raise a warning instead ?
                return ds

        # Define variables to filter:
        possible_list = [
            "PRES",
            "TEMP",
            "PSAL",
            "DOXY",
            "CHLA",
            "BBP532",
            "BBP700",
            "DOWNWELLING_PAR",
            "DOWN_IRRADIANCE380",
            "DOWN_IRRADIANCE412",
            "DOWN_IRRADIANCE490",
        ]
        plist = [p for p in possible_list if p in ds.data_vars]

        # Create one dataset for each of the data_mode:
        argo_r, argo_a, argo_d = ds_split_datamode(ds)

        # Fill in the adjusted field with the non-adjusted wherever it is NaN
        for v in plist:
            argo_d = fill_adjusted_nan(argo_d, v.upper())

        # Drop QC fields in delayed mode dataset:
        for v in plist:
            vname = v.upper()
            if vname in argo_d:
                argo_d = argo_d.drop_vars(vname)
            vname = v.upper() + "_QC"
            if vname in argo_d:
                argo_d = argo_d.drop_vars(vname)

        # Create new arrays with the appropriate variables:
        vlist = [merge_arrays(argo_r, argo_a, argo_d, v) for v in plist]

        # Create final dataset by merging all available variables
        final = xr.merge(vlist)

        # Merge with all other variables:
        other_variables = list(
            set([v for v in list(ds.data_vars) if "ADJUSTED" not in v])
            - set(list(final.data_vars))
        )
        # other_variables.remove('DATA_MODE')  # Not necessary anymore
        for p in other_variables:
            final = xr.merge((final, ds[p]))

        final.attrs = ds.attrs
        final.argo._add_history("Variables filtered according to DATA_MODE")
        final = final[np.sort(final.data_vars)]

        # Cast data types and add attributes:
        final = final.argo.cast_types()

        return final

    def filter_qc(   # noqa: C901
        self, QC_list=[1, 2], QC_fields="all", drop=True, mode="all", mask=False
    ):
        """ Filter data set according to QC values

        Filter the dataset to keep points where ``all`` or ``any`` of the QC fields has a value in the list of
        integer QC flags.

        This method can return the filtered dataset or the filter mask.

        Parameters
        ----------
        QC_list: list(int)
            List of QC flag values (integers) to keep
        QC_fields: 'all' or list(str)
            List of QC fields to consider to apply the filter. By default we use all available QC fields
        drop: bool
            Drop values not matching the QC filter, default is True
        mode: str
            Must be ``all`` (default) or ``any``. Boolean operator on QC values: should we keep points
            matching ``all`` QC fields or 'any' one of them.
        mask: bool
            ``False`` by default. Determine if we should return the QC mask or the filtered dataset.

        Returns
        -------
        :class:`xarray.Dataset`
        """
        if self._type != "point":
            raise InvalidDatasetStructure(
                "Method only available to a collection of points"
            )

        if mode not in ["all", "any"]:
            raise ValueError("Mode must be 'all' or 'any'")

        # Make sure we deal with a list of integers:
        if not isinstance(QC_list, list):
            if isinstance(QC_list, np.ndarray):
                QC_list = list(QC_list)
            else:
                QC_list = [QC_list]
        QC_list = [abs(int(qc)) for qc in QC_list]

        this = self._obj

        # Extract QC fields:
        if isinstance(QC_fields, str) and QC_fields == "all":
            QC_fields = []
            for v in this.data_vars:
                if "QC" in v and "PROFILE" not in v:
                    QC_fields.append(v)
        elif is_list_of_strings(QC_fields):
            for v in QC_fields:
                if v not in this.data_vars:
                    raise ValueError(
                        "%s not found in this dataset while trying to apply QC filter"
                        % v
                    )
        else:
            raise ValueError(
                "Invalid content for parameter 'QC_fields'. Use 'all' or a list of strings"
            )

        log.debug(
            "filter_qc: Filtering dataset to keep points with QC in %s for '%s' fields in %s"
            % (QC_list, mode, ",".join(QC_fields))
        )
        # log.debug("filter_qc: Filter applied to '%s' of the fields: %s" % (mode, ",".join(QC_fields)))

        QC_fields = this[QC_fields]
        for v in QC_fields.data_vars:
            QC_fields[v] = QC_fields[v].astype(int)

        # Now apply filter
        this_mask = xr.DataArray(
            np.zeros_like(QC_fields["N_POINTS"]),
            dims=["N_POINTS"],
            coords={"N_POINTS": QC_fields["N_POINTS"]},
        )
        for v in QC_fields.data_vars:
            for qc_value in QC_list:
                this_mask += QC_fields[v] == qc_value
        if mode == "all":
            this_mask = this_mask == len(QC_fields)  # all
        else:
            this_mask = this_mask >= 1  # any

        if not mask:
            this = this.argo._where(this_mask, drop=drop)
            this.argo._add_history("Variables selected according to QC")
            if this.argo.N_POINTS == 0:
                log.warning("No data left after QC filtering !")
            return this
        else:
            return this_mask

    def filter_scalib_pres(self, force: str = "default", inplace: bool = True):
        """ Filter variables according to OWC salinity calibration software requirements

        By default: this filter will return a dataset with raw PRES, PSAL and TEMP; and if PRES is adjusted,
        PRES variable will be replaced by PRES_ADJUSTED.

        With option force='raw', you can force the filter to return a dataset with raw PRES, PSAL and TEMP whether
        PRES is adjusted or not.

        With option force='adjusted', you can force the filter to return a dataset where PRES/PSAL and TEMP replaced
        with adjusted variables: PRES_ADJUSTED, PSAL_ADJUSTED, TEMP_ADJUSTED.

        Since ADJUSTED variables are not required anymore after the filter, all *ADJUSTED* variables are dropped in
        order to avoid confusion wrt variable content.

        Parameters
        ----------
        force: str
            Use force='default' to load PRES/PSAL/TEMP or PRES_ADJUSTED/PSAL/TEMP according to PRES_ADJUSTED
            filled or not.

            Use force='raw' to force load of PRES/PSAL/TEMP

            Use force='adjusted' to force load of PRES_ADJUSTED/PSAL_ADJUSTED/TEMP_ADJUSTED
        inplace: boolean, True by default
            If True, return the filtered input :class:`xarray.Dataset`

            If False, return a new :class:`xarray.Dataset`

        Returns
        -------
        :class:`xarray.Dataset`
        """
        if not with_gsw:
            raise ModuleNotFoundError("This functionality requires the gsw library")

        this = self._obj

        # Will work with a collection of points
        to_profile = False
        if this.argo._type == "profile":
            to_profile = True
            this = this.argo.profile2point()

        if force == "raw":
            # PRES/PSAL/TEMP are not changed
            # All ADJUSTED variables are removed (not required anymore, avoid confusion with variable content):
            this = this.drop_vars([v for v in this.data_vars if "ADJUSTED" in v])
        elif force == "adjusted":
            # PRES/PSAL/TEMP are replaced by PRES_ADJUSTED/PSAL_ADJUSTED/TEMP_ADJUSTED
            for v in ["PRES", "PSAL", "TEMP"]:
                if "%s_ADJUSTED" % v in this.data_vars:
                    this[v] = this["%s_ADJUSTED" % v]
                    this["%s_ERROR" % v] = this["%s_ADJUSTED_ERROR" % v]
                    this["%s_QC" % v] = this["%s_ADJUSTED_QC" % v]
                else:
                    raise InvalidDatasetStructure(
                        "%s_ADJUSTED not in this dataset. Tip: fetch data in 'expert' mode"
                        % v
                    )
            # All ADJUSTED variables are removed (not required anymore, avoid confusion with variable content):
            this = this.drop_vars([v for v in this.data_vars if "ADJUSTED" in v])
        else:
            # In default mode, we just need to do something if PRES_ADJUSTED is different from PRES, meaning
            # pressure was adjusted:
            if np.any(this["PRES_ADJUSTED"] == this["PRES"]):  # Yes
                # We need to recompute salinity with adjusted pressur, so
                # Compute raw conductivity from raw salinity and raw pressure:
                cndc = gsw.C_from_SP(
                    this["PSAL"].values, this["TEMP"].values, this["PRES"].values
                )
                # Then recompute salinity with adjusted pressure:
                sp = gsw.SP_from_C(
                    cndc, this["TEMP"].values, this["PRES_ADJUSTED"].values
                )
                # Now fill in filtered variables (no need to change TEMP):
                this["PRES"] = this["PRES_ADJUSTED"]
                this["PRES_QC"] = this["PRES_ADJUSTED_QC"]
                this["PSAL"].values = sp

            # Finally drop everything not required anymore:
            this = this.drop_vars([v for v in this.data_vars if "ADJUSTED" in v])

        # Manage output:
        this.argo._add_history("Variables filtered according to OWC methodology")
        this = this[np.sort(this.data_vars)]
        if to_profile:
            this = this.argo.point2profile()

        # Manage output:
        if inplace:
            self._obj = this
            return self._obj
        else:
            return this

    def interp_std_levels(self,
                          std_lev: list or np.array,
                          axis: str = 'PRES'):
        """ Interpolate measurements to standard pressure levels

        Parameters
        ----------
        std_lev: list or np.array
            Standard pressure levels used for interpolation. It has to be 1-dimensional and monotonic.
        axis: str, default: ``PRES``
            The dataset variable to use as pressure axis. This could be ``PRES`` or ``PRES_ADJUSTED``.

        Returns
        -------
        :class:`xarray.Dataset`
        """
        this_dsp = self._obj

        if (type(std_lev) is np.ndarray) | (type(std_lev) is list):
            std_lev = np.array(std_lev)
            if (np.any(sorted(std_lev) != std_lev)) | (np.any(std_lev < 0)):
                raise ValueError(
                    "Standard levels must be a list or a numpy array of positive and sorted values"
                )
        else:
            raise ValueError(
                "Standard levels must be a list or a numpy array of positive and sorted values"
            )

        if axis not in ['PRES', 'PRES_ADJUSTED']:
            raise ValueError("'axis' option must be 'PRES' or 'PRES_ADJUSTED'")

        if self._type != "profile":
            raise InvalidDatasetStructure(
                "Method only available for a collection of profiles"
            )

        # Will work with a collection of profiles:
        # to_point = False
        # if this_ds.argo._type == "point":
        #     to_point = True
        #     this_dsp = this_ds.argo.point2profile()
        # else:
        #     this_dsp = this_ds.copy(deep=True)

        # Selecting profiles that have a max(pressure) > max(std_lev) to avoid extrapolation in that direction
        # For levels < min(pressure), first level values of the profile are extended to surface.
        i1 = this_dsp[axis].max("N_LEVELS") >= std_lev[-1]
        this_dsp = this_dsp.where(i1, drop=True)

        # check if any profile is left, ie if any profile match the requested depth
        if len(this_dsp["N_PROF"]) == 0:
            warnings.warn(
                "None of the profiles can be interpolated (not reaching the requested depth range)."
            )
            return None

        # add new vertical dimensions, this has to be in the datasets to apply ufunc later
        this_dsp["Z_LEVELS"] = xr.DataArray(std_lev, dims={"Z_LEVELS": std_lev})

        # init
        ds_out = xr.Dataset()

        # vars to interpolate
        datavars = [
            dv
            for dv in list(this_dsp.variables)
            if set(["N_LEVELS", "N_PROF"]) == set(this_dsp[dv].dims)
            and "QC" not in dv
            and "ERROR" not in dv
        ]
        # coords
        coords = [dv for dv in list(this_dsp.coords)]
        # vars depending on N_PROF only
        solovars = [
            dv
            for dv in list(this_dsp.variables)
            if dv not in datavars
            and dv not in coords
            and "QC" not in dv
            and "ERROR" not in dv
        ]

        for dv in datavars:
            ds_out[dv] = linear_interpolation_remap(
                this_dsp[axis],
                this_dsp[dv],
                this_dsp["Z_LEVELS"],
                z_dim="N_LEVELS",
                z_regridded_dim="Z_LEVELS",
            )
        ds_out = ds_out.rename({"remapped": "%s_INTERPOLATED" % axis})

        for sv in solovars:
            ds_out[sv] = this_dsp[sv]

        for co in coords:
            ds_out.coords[co] = this_dsp[co]

        ds_out = ds_out.drop_vars(["N_LEVELS", "Z_LEVELS"])
        ds_out = ds_out[np.sort(ds_out.data_vars)]
        ds_out = ds_out.argo.cast_types()
        ds_out.attrs = self.attrs  # Preserve original attributes
        ds_out.argo._add_history("Interpolated on standard %s levels" % axis)

        # if to_point:
        #     ds_out = ds_out.argo.profile2point()

        return ds_out

    def groupby_pressure_bins(self,  # noqa: C901
                              bins: list or np.array,
                              axis: str = 'PRES',
                              right: bool = False,
                              select: str = 'deep',
                              squeeze: bool = True,
                              merge: bool = True):
        """ Group measurements by pressure bins

        This method can be used to subsample and align an irregular dataset (pressure not being similar in all profiles)
        on a set of pressure bins. The output dataset could then be used to perform statistics along the ``N_PROF`` dimension
        because ``N_LEVELS`` will corresponds to similar pressure bins, while avoiding to interpolate data.

        Parameters
        ----------
        bins: list or np.array,
            Array of bins. It has to be 1-dimensional and monotonic. Bins of data are localised using values from
            options `axis` (default: ``PRES``) and `right` (default: ``False``), see below.
        axis: str, default: ``PRES``
            The dataset variable to use as pressure axis. This could be ``PRES`` or ``PRES_ADJUSTED``
        right: bool, default: False
            Indicating whether the bin intervals include the right or the left bin edge. Default behavior is
            (right==False) indicating that the interval does not include the right edge. The left bin end is open
            in this case, i.e., bins[i-1] <= x < bins[i] is the default behavior for monotonically increasing bins.
            Note the ``merge`` option is intended to work only for the default ``right=False``.
        select: {'deep','shallow','middle','random','min','max','mean','median'}, default: 'deep'
            The value selection method for bins.

            This selection can be based on values at the pressure axis level with: ``deep`` (default), ``shallow``,
            ``middle``, ``random``. For instance, ``select='deep'`` will lead to the value
            returned for a bin to be taken at the deepest pressure level in the bin.

            Or this selection can be based on statistics of measurements in a bin. Stats available are: ``min``, ``max``,
            ``mean``, ``median``. For instance ``select='mean'`` will lead to the value returned for a bin to be the mean of
            all measurements in the bin.
        squeeze: bool, default: True
            Squeeze from the output bin levels without measurements.
        merge: bool, default: True
            Optimize the output bins axis size by merging levels with/without data. The pressure bins axis is modified
            accordingly. This means that the return ``STD_PRES_BINS`` axis has not necessarily the same size as
            the input ``bins``.

        Returns
        -------
        :class:`xarray.Dataset`

        See Also
        --------
        :class:`numpy.digitize`, :class:`argopy.utilities.groupby_remap`
        """
        this_ds = self._obj

        if (type(bins) is np.ndarray) | (type(bins) is list):
            bins = np.array(bins)
            if (np.any(sorted(bins) != bins)) | (np.any(bins < 0)):
                raise ValueError(
                    "Standard bins must be a list or a numpy array of positive and sorted values"
                )
        else:
            raise ValueError(
                "Standard bins must be a list or a numpy array of positive and sorted values"
            )

        if axis not in ['PRES', 'PRES_ADJUSTED']:
            raise ValueError("'axis' option must be 'PRES' or 'PRES_ADJUSTED'")

        # Will work with a collection of profiles:
        to_point = False
        if this_ds.argo._type == "point":
            to_point = True
            this_dsp = this_ds.argo.point2profile()
        else:
            this_dsp = this_ds.copy(deep=True)

        # Adjust bins axis if we possibly have to squeeze empty bins:
        h, bin_edges = np.histogram(np.unique(np.round(this_dsp[axis], 1)), bins)
        N_bins_empty = len(np.where(h == 0)[0])
        # check if any profile is left, ie if any profile match the requested bins
        if N_bins_empty == len(h):
            warnings.warn(
                "None of the profiles can be aligned (pressure values out of bins range)."
            )
            return None
        if N_bins_empty > 0 and squeeze:
            log.debug(
                "bins axis was squeezed to full bins only (%i bins found empty out of %i)" % (N_bins_empty, len(bins)))
            bins = bins[np.where(h > 0)]

        def replace_i_level_values(this_da, this_i_level, new_values_along_profiles):
            """ Convenience fct to update only one level of a ["N_PROF", "N_LEVELS"] xr.DataArray"""
            if this_da.dims == ("N_PROF", "N_LEVELS"):
                values = this_da.values
                values[:, this_i_level] = new_values_along_profiles
                this_da.values = values
            # else:
            #     raise ValueError("Array not with expected ['N_PROF', 'N_LEVELS'] shape")
            return this_da

        def nanmerge(x, y):
            """ Merge two 1D array

                Given 2 arrays x, y of 1 dimension, return a new array with:
                - x values where x is not NaN
                - y values where x is NaN
            """
            z = x.copy()
            for i, v in enumerate(x):
                if np.isnan(v):
                    z[i] = y[i]
            return z

        merged_is_nan = lambda l1, l2: len(np.unique(np.where(np.isnan(l1.values + l2.values)))) == len(l1)  # noqa: E731

        def merge_bin_matching_levels(this_ds: xr.Dataset) -> xr.Dataset:
            """ Levels merger of type 'bins' value

            Merge pair of lines with the following pattern:
               nan,    VAL, VAL, nan,    VAL, VAL
               BINVAL, nan, nan, BINVAL, nan, nan

            This pattern is due to the bins definition: bins[i] <= x < bins[i+1]

            Parameters
            ----------
            :class:`xarray.Dataset`

            Returns
            -------
            :class:`xarray.Dataset`
            """
            new_ds = this_ds.copy(deep=True)
            N_LEVELS = new_ds.argo.N_LEVELS
            idel = []
            for i_level in range(0, N_LEVELS - 1 - 1):
                this_ds_level = this_ds[axis].isel(N_LEVELS=i_level)
                this_ds_dw = this_ds[axis].isel(N_LEVELS=i_level + 1)
                pres_dw = np.unique(this_ds_dw[~np.isnan(this_ds_dw)])
                if len(pres_dw) == 1 \
                        and pres_dw[0] in this_ds["STD_%s_BINS" % axis] \
                        and merged_is_nan(this_ds_level, this_ds_dw):
                    new_values = nanmerge(this_ds_dw.values, this_ds_level.values)
                    replace_i_level_values(new_ds[axis], i_level, new_values)
                    idel.append(i_level + 1)

            ikeep = [i for i in np.arange(0, new_ds.argo.N_LEVELS - 1) if i not in idel]
            new_ds = new_ds.isel(N_LEVELS=ikeep)
            new_ds = new_ds.assign_coords({'N_LEVELS': np.arange(0, len(new_ds['N_LEVELS']))})
            val = new_ds[axis].values
            new_ds[axis].values = np.where(val == 0, np.nan, val)
            return new_ds

        def merge_all_matching_levels(this_ds: xr.Dataset) -> xr.Dataset:
            """ Levels merger

            Merge any pair of levels with a "matching" pattern like this:
               VAL, VAL, VAL, nan, nan, VAL, nan, nan,
               nan, nan, nan, VAL, VAL, nan, VAL, nan

            This pattern is due to a strict application of the bins definition.
            But when bins are small (eg: 10db), many bins can have no data.
            This has the consequence to change the size and number of the bins.

            Parameters
            ----------
            :class:`xarray.Dataset`

            Returns
            -------
            :class:`xarray.Dataset`
            """
            new_ds = this_ds.copy(deep=True)
            N_LEVELS = new_ds.argo.N_LEVELS
            idel = []
            for i_level in range(0, N_LEVELS):
                if i_level + 1 < N_LEVELS:
                    this_ds_level = this_ds[axis].isel(N_LEVELS=i_level)
                    this_ds_dw = this_ds[axis].isel(N_LEVELS=i_level + 1)
                    if merged_is_nan(this_ds_level, this_ds_dw):
                        new_values = nanmerge(this_ds_level.values, this_ds_dw.values)
                        replace_i_level_values(new_ds[axis], i_level, new_values)
                        idel.append(i_level + 1)

            ikeep = [i for i in np.arange(0, new_ds.argo.N_LEVELS - 1) if i not in idel]
            new_ds = new_ds.isel(N_LEVELS=ikeep)
            new_ds = new_ds.assign_coords({'N_LEVELS': np.arange(0, len(new_ds['N_LEVELS']))})
            val = new_ds[axis].values
            new_ds[axis].values = np.where(val == 0, np.nan, val)
            return new_ds

        # init
        new_ds = []

        # add new vertical dimensions, this has to be in the datasets to apply ufunc later
        this_dsp["Z_LEVELS"] = xr.DataArray(bins, dims={"Z_LEVELS": bins})

        # vars to align
        if select in ["shallow", "deep", "middle", "random"]:
            datavars = [
                dv
                for dv in list(this_dsp.data_vars)
                if set(["N_LEVELS", "N_PROF"]) == set(this_dsp[dv].dims)
            ]
        else:
            datavars = [
                dv
                for dv in list(this_dsp.data_vars)
                if set(["N_LEVELS", "N_PROF"]) == set(this_dsp[dv].dims)
                and "QC" not in dv
                and "ERROR" not in dv
            ]

        # All other variables:
        othervars = [
            dv
            for dv in list(this_dsp.variables)
            if dv not in datavars
            and dv not in this_dsp.coords
        ]

        # Sub-sample and align:
        for dv in datavars:
            v = groupby_remap(
                this_dsp[axis],
                this_dsp[dv],
                this_dsp["Z_LEVELS"],
                z_dim="N_LEVELS",
                z_regridded_dim="Z_LEVELS",
                select=select,
                right=right
            )
            v.name = this_dsp[dv].name
            v.attrs = this_dsp[dv].attrs
            new_ds.append(v)

        # Finish
        new_ds = xr.merge(new_ds)
        new_ds = new_ds.rename({"remapped": "N_LEVELS"})
        new_ds = new_ds.assign_coords({'N_LEVELS': range(0, len(new_ds['N_LEVELS']))})
        # new_ds["STD_%s_BINS" % axis] = new_ds['N_LEVELS']
        new_ds["STD_%s_BINS" % axis] = xr.DataArray(bins,
                                                    dims=['N_LEVELS'],
                                                    attrs={'Comment':
                                                            "Range of bins is: bins[i] <= x < bins[i+1] for i=[0,N_LEVELS-2]\n"
                                                            "Last bins is bins[N_LEVELS-1] <= x"}
                                                    )
        new_ds = new_ds.set_coords("STD_%s_BINS" % axis)
        new_ds.attrs = this_ds.attrs

        for dv in othervars:
            new_ds[dv] = this_dsp[dv]

        new_ds = new_ds.argo.cast_types()
        new_ds = new_ds[np.sort(new_ds.data_vars)]
        new_ds.attrs = this_dsp.attrs  # Preserve original attributes
        new_ds.argo._add_history("Sub-sampled and re-aligned on standard bins")

        if merge:
            new_ds = merge_bin_matching_levels(new_ds)
            new_ds = merge_all_matching_levels(new_ds)

        if to_point:
            new_ds = new_ds.argo.profile2point()

        return new_ds

    def teos10(  # noqa: C901
        self,
        vlist: list = ["SA", "CT", "SIG0", "N2", "PV", "PTEMP"],
        inplace: bool = True):
        """ Add TEOS10 variables to the dataset

        By default, adds: 'SA', 'CT'
        Other possible variables: 'SIG0', 'N2', 'PV', 'PTEMP', 'SOUND_SPEED'
        Relies on the gsw library.

        If one exists, the correct CF standard name will be added to the attrs.

        Parameters
        ----------
        vlist: list(str)
            List with the name of variables to add.
            Must be a list containing one or more of the following string values:

            * ``SA``
                Adds an absolute salinity variable
            * ``CT``
                Adds a conservative temperature variable
            * ``SIG0``
                Adds a potential density anomaly variable referenced to 0 dbar
            * ``N2``
                Adds a buoyancy (Brunt-Vaisala) frequency squared variable.
                This variable has been regridded to the original pressure levels in the Dataset using a linear interpolation.
            * ``PV``
                Adds a planetary vorticity variable calculated from :math:`\\frac{f N^2}{\\text{gravity}}`.
                This is not a TEOS-10 variable from the gsw toolbox, but is provided for convenience.
                This variable has been regridded to the original pressure levels in the Dataset using a linear interpolation.
            * ``PTEMP``
                Add potential temperature
            * ``SOUND_SPEED``
                Add sound speed
            * ``CNDC``
                Add Electrical Conductivity


        inplace: boolean, True by default        
            * If True, return the input :class:`xarray.Dataset` with new TEOS10 variables
                added as a new :class:`xarray.DataArray`.
            * If False, return a :class:`xarray.Dataset` with new TEOS10 variables

        Returns
        -------
        :class:`xarray.Dataset`
        """
        if not with_gsw:
            raise ModuleNotFoundError("This functionality requires the gsw library")

        allowed = ["SA", "CT", "SIG0", "N2", "PV", "PTEMP", "SOUND_SPEED", "CNDC"]
        if any(var not in allowed for var in vlist):
            raise ValueError(
                f"vlist must be a subset of {allowed}, instead found {vlist}"
            )

        # if is_list_equal(vlist, ["SA", "CT"]):
        #     warnings.warn(
        #         "Default variables will be reduced to 'SA' and 'CT' in 0.1.9",
        #         category=FutureWarning,
        #     )

        this = self._obj

        to_profile = False
        if self._type == "profile":
            to_profile = True
            this = this.argo.profile2point()

        # Get base variables as numpy arrays:
        psal = this["PSAL"].values
        temp = this["TEMP"].values
        pres = this["PRES"].values
        lon = this["LONGITUDE"].values
        lat = this["LATITUDE"].values

        # Coriolis
        f = gsw.f(lat)

        # Absolute salinity
        sa = gsw.SA_from_SP(psal, pres, lon, lat)

        # Conservative temperature
        ct = gsw.CT_from_t(sa, temp, pres)

        # Potential Temperature
        if "PTEMP" in vlist:
            pt = gsw.pt_from_CT(sa, ct)

        # Potential density referenced to surface
        if "SIG0" in vlist:
            sig0 = gsw.sigma0(sa, ct)

        # Electrical conductivity
        if "CNDC" in vlist:
            cndc = gsw.C_from_SP(psal, temp, pres)

        # N2
        if "N2" in vlist or "PV" in vlist:
            n2_mid, p_mid = gsw.Nsquared(sa, ct, pres, lat)
            # N2 on the CT grid:
            ishallow = (slice(0, -1), Ellipsis)
            ideep = (slice(1, None), Ellipsis)

            def mid(x):
                return 0.5 * (x[ideep] + x[ishallow])

            n2 = np.zeros(ct.shape) * np.nan
            n2[1:-1] = mid(n2_mid)

        # PV:
        if "PV" in vlist:
            pv = f * n2 / gsw.grav(lat, pres)

        # Sound Speed:
        if "SOUND_SPEED" in vlist:
            cs = gsw.sound_speed(sa, ct, pres)

        # Back to the dataset:
        that = []
        if "SA" in vlist:
            SA = xr.DataArray(sa, coords=this["PSAL"].coords, name="SA")
            SA.attrs["long_name"] = "Absolute Salinity"
            SA.attrs["standard_name"] = "sea_water_absolute_salinity"
            SA.attrs["unit"] = "g/kg"
            that.append(SA)

        if "CT" in vlist:
            CT = xr.DataArray(ct, coords=this["TEMP"].coords, name="CT")
            CT.attrs["long_name"] = "Conservative Temperature"
            CT.attrs["standard_name"] = "sea_water_conservative_temperature"
            CT.attrs["unit"] = "degC"
            that.append(CT)

        if "SIG0" in vlist:
            SIG0 = xr.DataArray(sig0, coords=this["TEMP"].coords, name="SIG0")
            SIG0.attrs[
                "long_name"
            ] = "Potential density anomaly with reference pressure of 0 dbar"
            SIG0.attrs["standard_name"] = "sea_water_sigma_theta"
            SIG0.attrs["unit"] = "kg/m^3"
            that.append(SIG0)

        if "CNDC" in vlist:
            CNDC = xr.DataArray(cndc, coords=this["TEMP"].coords, name="CNDC")
            CNDC.attrs["long_name"] = "Electrical Conductivity"
            CNDC.attrs["standard_name"] = "sea_water_electrical_conductivity"
            CNDC.attrs["unit"] = "mS/cm"
            that.append(CNDC)

        if "N2" in vlist:
            N2 = xr.DataArray(n2, coords=this["TEMP"].coords, name="N2")
            N2.attrs["long_name"] = "Squared buoyancy frequency"
            N2.attrs["unit"] = "1/s^2"
            that.append(N2)

        if "PV" in vlist:
            PV = xr.DataArray(pv, coords=this["TEMP"].coords, name="PV")
            PV.attrs["long_name"] = "Planetary Potential Vorticity"
            PV.attrs["unit"] = "1/m/s"
            that.append(PV)

        if "PTEMP" in vlist:
            PTEMP = xr.DataArray(pt, coords=this["TEMP"].coords, name="PTEMP")
            PTEMP.attrs["long_name"] = "Potential Temperature"
            PTEMP.attrs["standard_name"] = "sea_water_potential_temperature"
            PTEMP.attrs["unit"] = "degC"
            that.append(PTEMP)

        if "SOUND_SPEED" in vlist:
            CS = xr.DataArray(cs, coords=this["TEMP"].coords, name="SOUND_SPEED")
            CS.attrs["long_name"] = "Speed of sound"
            CS.attrs["standard_name"] = "speed_of_sound_in_sea_water"
            CS.attrs["unit"] = "m/s"
            that.append(CS)

        # Create a dataset with all new variables:
        that = xr.merge(that)
        # Add to the dataset essential Argo variables (allows to keep using the argo accessor):
        that = that.assign(
            {
                k: this[k]
                for k in [
                    "TIME",
                    " LATITUDE",
                    "LONGITUDE",
                    "PRES",
                    "PRES_ADJUSTED",
                    "PLATFORM_NUMBER",
                    "CYCLE_NUMBER",
                    "DIRECTION",
                ]
                if k in this
            }
        )
        # Manage output:
        if inplace:
            # Merge previous with new variables
            for v in that.variables:
                this[v] = that[v]
            if to_profile:
                this = this.argo.point2profile()
            for k in this:
                if k not in self._obj:
                    self._obj[k] = this[k]
            return self._obj
        else:
            if to_profile:
                return that.argo.point2profile()
            else:
                return that

    def create_float_source(self,   # noqa: C901
                            path: str or os.PathLike = None,
                            force: str = "default",
                            select: str = 'deep',
                            file_pref: str = '',
                            file_suff: str = '',
                            format: str = '5',
                            do_compression: bool = True,
                            debug_output: bool = False):
        """ Preprocess data for OWC software calibration

        This method can create a FLOAT SOURCE file (i.e. the .mat file that usually goes into /float_source/) for OWC software.
        The FLOAT SOURCE file is saved as:

        ``<path>/<file_pref><float_WMO><file_suff>.mat``

        where ``<float_WMO>`` is automatically extracted from the dataset variable PLATFORM_NUMBER (in order to avoid mismatch
        between user input and data content). So if this dataset has measurements from more than one float, more than one
        Matlab file will be created.

        By default, variables loaded are raw PRES, PSAL and TEMP.
        If PRES is adjusted, variables loaded are PRES_ADJUSTED, raw PSAL calibrated in pressure and raw TEMP.

        You can force the program to load raw PRES, PSAL and TEMP whatever PRES is adjusted or not:

        >>> ds.argo.create_float_source(force='raw')

        or you can force the program to load adjusted variables: PRES_ADJUSTED, PSAL_ADJUSTED, TEMP_ADJUSTED

        >>> ds.argo.create_float_source(force='adjusted')

        **Pre-processing details**:

        #.  select only ascending profiles

        #.  subsample vertical levels to keep the deepest pressure levels on each 10db bins from the surface down
            to the deepest level.

        #.  align pressure values, i.e. make sure that a pressure index corresponds to measurements from the same
            binned pressure values. This can lead to modify the number of levels in the dataset.

        #.  filter variables according to the ``force`` option (see below)

        #.  filter variables according to QC flags:

            *  Remove measurements where timestamp QC is >= 3
            *  Keep measurements where pressure QC is anything but 3
            *  Keep measurements where pressure, temperature or salinity QC are anything but 4


        #.  remove dummy values: salinity not in [0/50], potential temperature not in [-10/50] and pressure not
            in [0/60000]. Bounds inclusive.

        #.  convert timestamp to fractional year

        #.  convert longitudes to 0-360



        Parameters
        ----------
        path: str or path-like, optional
            Path or folder name to which to save this Matlab file. If no path is provided, this function returns the
            resulting Matlab file as :class:`xarray.Dataset`.
        force: {"default", "raw", "adjusted"}, default: "default"
            If force='default' will load PRES/PSAL/TEMP or PRES_ADJUSTED/PSAL/TEMP according to PRES_ADJUSTED filled or not.

            If force='raw' will load PRES/PSAL/TEMP

            If force='adjusted' will load PRES_ADJUSTED/PSAL_ADJUSTED/TEMP_ADJUSTED
        select: {'deep','shallow','middle','random','min','max','mean','median'}, default: 'deep'
        file_pref: str, optional
            Preffix to add at the beginning of output file(s).
        file_suff: str, optional
            Suffix to add at the end of output file(s).
        do_compression: bool, optional
            Whether or not to compress matrices on write. Default is True.
        format: {'5', '4'}, string, optional
            Matlab file format version. '5' (the default) for MATLAB 5 and up (to 7.2). Use '4' for MATLAB 4 .mat files.

        Returns
        -------
        :class:`xarray.Dataset`
            The output dataset, or Matlab file, will have the following variables (``n`` is the number of profiles, ``m``
            is the number of vertical levels):

            - ``DATES`` (1xn): decimal year, e.g. 10 Dec 2000 = 2000.939726
            - ``LAT``   (1xn): decimal degrees, -ve means south of the equator, e.g. 20.5S = -20.5
            - ``LONG``  (1xn): decimal degrees, from 0 to 360, e.g. 98.5W in the eastern Pacific = 261.5E
            - ``PROFILE_NO`` (1xn): this goes from 1 to n. PROFILE_NO is the same as CYCLE_NO in the Argo files
            - ``PRES``  (mxn): dbar, from shallow to deep, e.g. 10, 20, 30 ... These have to line up along a fixed nominal depth axis.
            - ``TEMP``  (mxn): in-situ IPTS-90
            - ``SAL``   (mxn): PSS-78
            - ``PTMP``  (mxn): potential temperature referenced to zero pressure, use SAL in PSS-78 and in-situ TEMP in IPTS-90 for calculation.

        """
        this = self._obj

        if (
            "history" in this.attrs
            and "DATA_MODE" in this.attrs["history"]
            and "QC" in this.attrs["history"]
        ):
            # This is surely a dataset fetch with 'standard' mode, we can't deal with this, we need 'expert' file
            raise InvalidDatasetStructure(
                "Need a full Argo dataset to create OWC float source. "
                "This dataset was probably loaded with a 'standard' user mode. "
                "Try to fetch float data in 'expert' mode"
            )

        if force not in ["default", "raw", "adjusted"]:
            raise OptionValueError(
                "force option must be 'default', 'raw' or 'adjusted'."
            )

        log.debug("===================== START create_float_source in '%s' mode" % force)

        if len(np.unique(this['PLATFORM_NUMBER'])) > 1:
            log.debug("Found more than one 1 float in this dataset, will split processing")

        def ds2mat(this_dsp):
            # Return a Matlab dictionary with dataset data to be used by savemat:
            mdata = {}
            mdata["PROFILE_NO"] = (
                this_dsp["PROFILE_NO"].astype("uint8").values.T[np.newaxis, :]
            )  # 1-based index in Matlab
            mdata["DATES"] = this_dsp["DATES"].values.T[np.newaxis, :]
            mdata["LAT"] = this_dsp["LAT"].values.T[np.newaxis, :]
            mdata["LONG"] = this_dsp["LONG"].values.T[np.newaxis, :]
            mdata["PRES"] = this_dsp["PRES"].values
            mdata["TEMP"] = this_dsp["TEMP"].values
            mdata["PTMP"] = this_dsp["PTMP"].values
            mdata["SAL"] = this_dsp["SAL"].values
            return mdata

        def pretty_print_count(dd, txt):
            # if dd.argo._type == "point":
            #     np = len(dd['N_POINTS'].values)
            #     nc = len(dd.argo.point2profile()['N_PROF'].values)
            # else:
            #     np = len(dd.argo.profile2point()['N_POINTS'].values)
            #     nc = len(dd['N_PROF'].values)
            out = []
            np, nc = dd.argo.N_POINTS, dd.argo.N_PROF
            out.append("%i points / %i profiles in dataset %s" % (np, nc, txt))
            # np.unique(this['PSAL_QC'].values))
            # out.append(pd.to_datetime(dd['TIME'][0].values).strftime('%Y/%m/%d %H:%M:%S'))
            return "\n".join(out)

        def getfilled_bins(pressure, bins):
            ip = np.digitize(np.unique(pressure), bins, right=False)
            ii, ij = np.unique(ip, return_index=True)
            ii = ii[np.where(ii - 1 > 0)] - 1
            return bins[ii]

        def preprocess_one_float(this_one: xr.Dataset,
                                 this_path: str or os.PathLike = None,
                                 select: str = 'deep',
                                 debug_output: bool = False):
            """ Run the entire preprocessing on a given dataset with one float data """

            # Add potential temperature:
            if "PTEMP" not in this_one:
                this_one = this_one.argo.teos10(vlist=["PTEMP"], inplace=True)

            # Only use Ascending profiles:
            # https://github.com/euroargodev/dm_floats/blob/c580b15202facaa0848ebe109103abe508d0dd5b/src/ow_source/create_float_source.m#L143
            this_one = this_one.argo._where(this_one["DIRECTION"] == "A", drop=True)
            log.debug(pretty_print_count(this_one, "after direction selection"))

            # Todo: ensure we load only the primary profile of cycles with multiple sampling schemes:
            # https://github.com/euroargodev/dm_floats/blob/c580b15202facaa0848ebe109103abe508d0dd5b/src/ow_source/create_float_source.m#L194

            # # Subsample and align vertical levels (max 1 level every 10db):
            # https://github.com/euroargodev/dm_floats/blob/c580b15202facaa0848ebe109103abe508d0dd5b/src/ow_source/create_float_source.m#L208
            # this_one = this_one.argo.align_std_bins(inplace=False)
            # log.debug(pretty_print_count(this_one, "after vertical levels subsampling"))

            # Filter variables according to OWC workflow
            # (I don't understand why this_one come at the end of the Matlab routine ...)
            # https://github.com/euroargodev/dm_floats/blob/c580b15202facaa0848ebe109103abe508d0dd5b/src/ow_source/create_float_source.m#L258
            this_one = this_one.argo.filter_scalib_pres(force=force, inplace=False)
            log.debug(pretty_print_count(this_one, "after pressure fields selection"))

            # Filter along some QC:
            # https://github.com/euroargodev/dm_floats/blob/c580b15202facaa0848ebe109103abe508d0dd5b/src/ow_source/create_float_source.m#L372
            this_one = this_one.argo.filter_qc(
                QC_list=[0, 1, 2], QC_fields=["TIME_QC"], drop=True
            )  # Matlab says to reject > 3
            # https://github.com/euroargodev/dm_floats/blob/c580b15202facaa0848ebe109103abe508d0dd5b/src/ow_source/create_float_source.m#L420
            this_one = this_one.argo.filter_qc(
                QC_list=[v for v in range(10) if v != 3], QC_fields=["PRES_QC"], drop=True
            )  # Matlab says to keep != 3
            this_one = this_one.argo.filter_qc(
                QC_list=[v for v in range(10) if v != 4],
                QC_fields=["PRES_QC", "TEMP_QC", "PSAL_QC"],
                drop=True,
                mode="any",
            )  # Matlab says to keep != 4
            if len(this_one["N_POINTS"]) == 0:
                raise DataNotFound(
                    "All data have been discarded because either PSAL_QC or TEMP_QC is filled with 4 or"
                    " PRES_QC is filled with 3 or 4\n"
                    "NO SOURCE FILE WILL BE GENERATED !!!"
                )
            log.debug(pretty_print_count(this_one, "after QC filter"))

            # Exclude dummies
            # https://github.com/euroargodev/dm_floats/blob/c580b15202facaa0848ebe109103abe508d0dd5b/src/ow_source/create_float_source.m#L427
            this_one = (
                this_one
                .argo._where(this_one["PSAL"] <= 50, drop=True)
                .argo._where(this_one["PSAL"] >= 0, drop=True)
                .argo._where(this_one["PTEMP"] <= 50, drop=True)
                .argo._where(this_one["PTEMP"] >= -10, drop=True)
                .argo._where(this_one["PRES"] <= 6000, drop=True)
                .argo._where(this_one["PRES"] >= 0, drop=True)
            )
            if len(this_one["N_POINTS"]) == 0:
                raise DataNotFound(
                    "All data have been discarded because they are filled with values out of range\n"
                    "NO SOURCE FILE WILL BE GENERATED !!!"
                )
            log.debug(pretty_print_count(this_one, "after dummy values exclusion"))

            # Transform measurements to a collection of profiles for Matlab-like formation:
            this_one = this_one.argo.point2profile()

            # Subsample and align vertical levels (max 1 level every 10db):
            # https://github.com/euroargodev/dm_floats/blob/c580b15202facaa0848ebe109103abe508d0dd5b/src/ow_source/create_float_source.m#L208
            # https://github.com/euroargodev/dm_floats/blob/c580b15202facaa0848ebe109103abe508d0dd5b/src/ow_source/create_float_source.m#L451
            bins = np.arange(0.0, np.max(this_one["PRES"]) + 10.0, 10.0)
            this_one = this_one.argo.groupby_pressure_bins(bins=bins, select=select, axis='PRES')
            log.debug(pretty_print_count(this_one, "after vertical levels subsampling and re-alignment"))

            # Compute fractional year:
            # https://github.com/euroargodev/dm_floats/blob/c580b15202facaa0848ebe109103abe508d0dd5b/src/ow_source/create_float_source.m#L334
            DATES = np.array(
                [toYearFraction(d) for d in pd.to_datetime(this_one["TIME"].values)]
            )[np.newaxis, :]

            # Read measurements:
            PRES = this_one["PRES"].values.T  # (mxn)
            TEMP = this_one["TEMP"].values.T  # (mxn)
            PTMP = this_one["PTEMP"].values.T  # (mxn)
            SAL = this_one["PSAL"].values.T  # (mxn)
            LAT = this_one["LATITUDE"].values[np.newaxis, :]
            LONG = this_one["LONGITUDE"].values[np.newaxis, :]
            LONG[0][np.argwhere(LONG[0] < 0)] = LONG[0][np.argwhere(LONG[0] < 0)] + 360
            PROFILE_NO = this_one["CYCLE_NUMBER"].values[np.newaxis, :]

            # Create dataset with preprocessed data:
            this_one_dsp_processed = xr.DataArray(
                PRES,
                dims=["m", "n"],
                coords={"m": np.arange(0, PRES.shape[0]), "n": np.arange(0, PRES.shape[1])},
                name="PRES",
            ).to_dataset(promote_attrs=False)
            this_one_dsp_processed["TEMP"] = xr.DataArray(
                TEMP,
                dims=["m", "n"],
                coords={"m": np.arange(0, TEMP.shape[0]), "n": np.arange(0, TEMP.shape[1])},
                name="TEMP",
            )
            this_one_dsp_processed["PTMP"] = xr.DataArray(
                PTMP,
                dims=["m", "n"],
                coords={"m": np.arange(0, PTMP.shape[0]), "n": np.arange(0, PTMP.shape[1])},
                name="PTMP",
            )
            this_one_dsp_processed["SAL"] = xr.DataArray(
                SAL,
                dims=["m", "n"],
                coords={"m": np.arange(0, SAL.shape[0]), "n": np.arange(0, SAL.shape[1])},
                name="SAL",
            )
            this_one_dsp_processed["PROFILE_NO"] = xr.DataArray(
                PROFILE_NO[0, :],
                dims=["n"],
                coords={"n": np.arange(0, PROFILE_NO.shape[1])},
                name="PROFILE_NO",
            )
            this_one_dsp_processed["DATES"] = xr.DataArray(
                DATES[0, :],
                dims=["n"],
                coords={"n": np.arange(0, DATES.shape[1])},
                name="DATES",
            )
            this_one_dsp_processed["LAT"] = xr.DataArray(
                LAT[0, :], dims=["n"], coords={"n": np.arange(0, LAT.shape[1])}, name="LAT"
            )
            this_one_dsp_processed["LONG"] = xr.DataArray(
                LONG[0, :],
                dims=["n"],
                coords={"n": np.arange(0, LONG.shape[1])},
                name="LONG",
            )
            this_one_dsp_processed["m"].attrs = {"long_name": "vertical levels"}
            this_one_dsp_processed["n"].attrs = {"long_name": "profiles"}

            # Create Matlab dictionary with preprocessed data (to be used by savemat):
            mdata = ds2mat(this_one_dsp_processed)

            # Output
            log.debug("float source data saved in: %s" % this_path)
            if this_path is None:
                if debug_output:
                    return mdata, this_one_dsp_processed, this_one  # For debug/devel
                else:
                    return this_one_dsp_processed
            else:
                from scipy.io import savemat
                # Validity check of the path type is delegated to savemat
                return savemat(this_path, mdata, appendmat=False, format=format, do_compression=do_compression)

        # Run pre-processing for each float data
        output = {}
        for WMO in np.unique(this['PLATFORM_NUMBER']):
            log.debug("> Preprocessing data for float WMO %i" % WMO)
            this_float = this.argo._where(this['PLATFORM_NUMBER'] == WMO, drop=True)
            if path is None:
                output[WMO] = preprocess_one_float(this_float, this_path=path, select=select, debug_output=debug_output)
            else:
                os.makedirs(path, exist_ok=True)  # Make path exists
                float_path = os.path.join(path, "%s%i%s.mat" % (file_pref, WMO, file_suff))
                preprocess_one_float(this_float, this_path=float_path, select=select, debug_output=debug_output)
                output[WMO] = float_path
        if path is None:
            log.debug("===================== END create_float_source")
            return output

    def list_N_PROF_variables(self, uid=False):
        """Return the list of variables with unique values along the N_PROF dimension"""
        this = self._obj  # Should not be modified

        # Find the number of profiles (N_PROF):
        dummy_argo_uid = self._dummy_argo_uid
        N_PROF = len(np.unique(dummy_argo_uid))

        # For each variable, determine if it has unique value by profile,
        # if yes: the transformed variable should be [N_PROF]
        # if no: the transformed variable should be [N_PROF, N_LEVELS]
        count = np.zeros((N_PROF, len(this.variables)), "int")
        for i_prof, grp in enumerate(this.groupby(dummy_argo_uid)):
            i_uid, prof = grp
            for iv, vname in enumerate(this.variables):
                try:
                    count[i_prof, iv] = len(np.unique(prof[vname]))
                except Exception as e:
                    print("An error happened when dealing with the '%s' data variable" % vname)
                    raise (e)

        # Variables with a single unique value for each profile:
        list_1d = list(np.array(this.variables)[count.sum(axis=0) == count.shape[0]])

        if not uid:
            return list_1d
        else:
            return list_1d, dummy_argo_uid<|MERGE_RESOLUTION|>--- conflicted
+++ resolved
@@ -211,8 +211,6 @@
         """
         return cast_types(self._obj)
 
-<<<<<<< HEAD
-=======
     @property
     def _dummy_argo_uid(self):
         if self._type == "point":
@@ -230,7 +228,6 @@
             raise InvalidDatasetStructure(
                 "Property only available for a collection of points"
             )
->>>>>>> f6699d4c
 
     def uid(self, wmo_or_uid, cyc=None, direction=None):
         """ UID encoder/decoder
