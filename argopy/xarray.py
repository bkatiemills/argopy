import os
import sys
import warnings

import numpy as np
import pandas as pd
import xarray as xr
import logging

try:
    import gsw

    with_gsw = True
except ModuleNotFoundError:
    with_gsw = False

from argopy.utilities import (
    linear_interpolation_remap,
    is_list_of_strings,
    toYearFraction,
    groupby_remap,
    cast_types,
)
from argopy.errors import InvalidDatasetStructure, DataNotFound, OptionValueError


log = logging.getLogger("argopy.xarray")


@xr.register_dataset_accessor("argo")
class ArgoAccessor:
    """Class registered under scope ``argo`` to access a :class:`xarray.Dataset` object.

        Examples
        --------

        - Ensure all variables are of the Argo required dtype with:
        >>> ds.argo.cast_types()

        - Convert a collection of points into a collection of profiles:
        >>> ds.argo.point2profile()

        - Convert a collection of profiles to a collection of points:
        >>> ds.argo.profile2point()

        - Filter measurements according to data mode:
        >>> ds.argo.filter_data_mode()

        - Filter measurements according to QC flag values:
        >>> ds.argo.filter_qc(QC_list=[1, 2], QC_fields='all')

        - Filter variables according OWC salinity calibration requirements:
        >>> ds.argo.filter_scalib_pres(force='default')

        - Interpolate measurements on pressure levels:
        >>> ds.argo.inter_std_levels(std_lev=[10., 500., 1000.])

        - Group and reduce measurements by pressure bins:
        >>> ds.argo.groupby_pressure_bins(bins=[0, 200., 500., 1000.])

        - Compute and add additional variables to the dataset:
        >>> ds.argo.teos10(vlist='PV')

        - Preprocess data for OWC salinity calibration:
        >>> ds.argo.create_float_source("output_folder")

     """

    def __init__(self, xarray_obj):
        """ Init """
        self._obj = xarray_obj
        self._added = list()  # Will record all new variables added by argo
        # self._register = collections.OrderedDict() # Will register mutable instances of sub-modules like 'plot'
        # Variables present in the initial dataset
        self._vars = list(xarray_obj.variables.keys())
        # Store the initial list of dimensions
        self._dims = list(xarray_obj.dims.keys())
        self.encoding = xarray_obj.encoding
        self.attrs = xarray_obj.attrs

        if "N_PROF" in self._dims:
            self._type = "profile"
        elif "N_POINTS" in self._dims:
            self._type = "point"
        else:
            raise InvalidDatasetStructure("Argo dataset structure not recognised (dimensions N_PROF or N_POINTS not found)")

        if "PRES_ADJUSTED" in self._vars:
            self._mode = "expert"
        elif "PRES" in self._vars:
            self._mode = "standard"
        else:
            raise InvalidDatasetStructure("Argo dataset structure not recognised (no PRES nor PRES_ADJUSTED")

    def __repr__(self):
        # import xarray.core.formatting as xrf
        # col_width = xrf._calculate_col_width(xrf._get_col_items(self._obj.variables))
        # max_rows = xr.core.options.OPTIONS["display_max_rows"]

        summary = ["<xarray.{}.argo>".format(type(self._obj).__name__)]
        if self._type == "profile":
            summary.append("This is a collection of Argo profiles")
            summary.append(
                "N_PROF(%i) x N_LEVELS(%i) ~ N_POINTS(%i)"
                % (self.N_PROF, self.N_LEVELS, self.N_POINTS)
            )

        elif self._type == "point":
            summary.append("This is a collection of Argo points")
            summary.append(
                "N_POINTS(%i) ~ N_PROF(%i) x N_LEVELS(%i)"
                % (self.N_POINTS, self.N_PROF, self.N_LEVELS)
            )

        # dims_start = xrf.pretty_print("Dimensions:", col_width)
        # summary.append("{}({})".format(dims_start, xrf.dim_summary(self._obj)))

        return "\n".join(summary)

    @property
    def N_PROF(self):
        """Number of profiles"""
        if self._type == "point":
            dummy_argo_uid = xr.DataArray(
                self.uid(
                    self._obj["PLATFORM_NUMBER"].values,
                    self._obj["CYCLE_NUMBER"].values,
                    self._obj["DIRECTION"].values,
                ),
                dims="N_POINTS",
                coords={"N_POINTS": self._obj["N_POINTS"]},
                name="dummy_argo_uid",
            )
            N_PROF = len(np.unique(dummy_argo_uid))
        else:
            N_PROF = len(np.unique(self._obj["N_PROF"]))
        return N_PROF

    @property
    def N_LEVELS(self):
        """Number of vertical levels"""
        if self._type == "point":
            dummy_argo_uid = xr.DataArray(
                self.uid(
                    self._obj["PLATFORM_NUMBER"].values,
                    self._obj["CYCLE_NUMBER"].values,
                    self._obj["DIRECTION"].values,
                ),
                dims="N_POINTS",
                coords={"N_POINTS": self._obj["N_POINTS"]},
                name="dummy_argo_uid",
            )
            N_LEVELS = int(
                xr.DataArray(
                    np.ones_like(self._obj["N_POINTS"].values),
                    dims="N_POINTS",
                    coords={"N_POINTS": self._obj["N_POINTS"]},
                )
                .groupby(dummy_argo_uid)
                .sum()
                .max()
                .values
            )
        else:
            N_LEVELS = len(np.unique(self._obj["N_LEVELS"]))
        return N_LEVELS

    @property
    def N_POINTS(self):
        """Number of measurement points"""
        if self._type == "profile":
            N_POINTS = self.N_PROF * self.N_LEVELS
        else:
            N_POINTS = len(np.unique(self._obj["N_POINTS"]))
        return N_POINTS

    def _add_history(self, txt):
        if "history" in self._obj.attrs:
            self._obj.attrs["history"] += "; %s" % txt
        else:
            self._obj.attrs["history"] = txt

    def _where(self, cond, other=xr.core.dtypes.NA, drop: bool = False):
        """ where that preserve dtypes of Argo fields

        Parameters
        ----------
        cond : DataArray, Dataset, or callable
            Locations at which to preserve this object's values. dtype must be `bool`.
            If a callable, it must expect this object as its only parameter.
        other : scalar, DataArray or Dataset, optional
            Value to use for locations in this object where ``cond`` is False.
            By default, these locations filled with NA.
        drop : bool, optional
            If True, coordinate labels that only correspond to False values of
            the condition are dropped from the result. Mutually exclusive with
            ``other``.
        """
        this = self._obj.copy(deep=True)
        this = this.where(cond, other=other, drop=drop)
        this = this.argo.cast_types()
        # this.argo._add_history("Modified with 'where' statement")
        return this

    def cast_types(self):  # noqa: C901
        """ Make sure variables are of the appropriate types according to Argo

            #todo: This is hard coded, but should be retrieved from an API somewhere.
            Should be able to handle all possible variables encountered in the Argo dataset.
        """
        ds = self._obj
<<<<<<< HEAD

        list_str = [
            "PLATFORM_NUMBER",
            "DATA_MODE",
            "DIRECTION",
            "DATA_CENTRE",
            "DATA_TYPE",
            "FORMAT_VERSION",
            "HANDBOOK_VERSION",
            "PROJECT_NAME",
            "PI_NAME",
            "STATION_PARAMETERS",
            "DATA_CENTER",
            "DC_REFERENCE",
            "DATA_STATE_INDICATOR",
            "PLATFORM_TYPE",
            "FIRMWARE_VERSION",
            "POSITIONING_SYSTEM",
            "PROFILE_PRES_QC",
            "PROFILE_PSAL_QC",
            "PROFILE_TEMP_QC",
            "PARAMETER",
            "SCIENTIFIC_CALIB_EQUATION",
            "SCIENTIFIC_CALIB_COEFFICIENT",
            "SCIENTIFIC_CALIB_COMMENT",
            "HISTORY_INSTITUTION",
            "HISTORY_STEP",
            "HISTORY_SOFTWARE",
            "HISTORY_SOFTWARE_RELEASE",
            "HISTORY_REFERENCE",
            "HISTORY_QCTEST",
            "HISTORY_ACTION",
            "HISTORY_PARAMETER",
            "VERTICAL_SAMPLING_SCHEME",
            "FLOAT_SERIAL_NO",
        ]
        list_int = [
            "PLATFORM_NUMBER",
            "WMO_INST_TYPE",
            "WMO_INST_TYPE",
            "CYCLE_NUMBER",
            "CONFIG_MISSION_NUMBER",
        ]
        list_datetime = [
            "REFERENCE_DATE_TIME",
            "DATE_CREATION",
            "DATE_UPDATE",
            "JULD",
            "JULD_LOCATION",
            "SCIENTIFIC_CALIB_DATE",
            "HISTORY_DATE",
            "TIME"
        ]

        def fix_weird_bytes(x):
            x = x.replace(b"\xb1", b"+/-")
            return x
        fix_weird_bytes = np.vectorize(fix_weird_bytes)

        def cast_this(da, type):
            """ Low-level casting of DataArray values """
            try:
                da.values = da.values.astype(type)
                da.attrs["casted"] = 1
            except Exception:
                log.warning(["Oops!", sys.exc_info()[0], "occurred."])
                log.warning(["Fail to cast: ", da.dtype, "into:", type, "for: ", da.name])
                log.warning(["Encountered unique values:", np.unique(da)])
            return da

        def cast_this_da(da):
            """ Cast any DataArray """
            v = da.name
            da.attrs["casted"] = 0
            if v in list_str and da.dtype == "O":  # Object
                if v in ["SCIENTIFIC_CALIB_COEFFICIENT"]:
                    da.values = fix_weird_bytes(da.values)
                da = cast_this(da, str)

            if v in list_int:  # and da.dtype == 'O':  # Object
                da = cast_this(da, np.int32)

            if v in list_datetime and da.dtype == "O":  # Object
                if (
                    "conventions" in da.attrs
                    and da.attrs["conventions"] == "YYYYMMDDHHMISS"
                ):
                    if da.size != 0:
                        if len(da.dims) <= 1:
                            val = da.astype(str).values.astype("U14")
                            # This should not happen, but still ! That's real world data
                            val[val == "              "] = "nan"
                            da.values = pd.to_datetime(val, format="%Y%m%d%H%M%S")
                        else:
                            s = da.stack(dummy_index=da.dims)
                            val = s.astype(str).values.astype("U14")
                            # This should not happen, but still ! That's real world data
                            val[val == ""] = "nan"
                            val[val == "              "] = "nan"
                            #
                            s.values = pd.to_datetime(val, format="%Y%m%d%H%M%S")
                            da.values = s.unstack("dummy_index")
                        da = cast_this(da, np.datetime64)
                    else:
                        da = cast_this(da, np.datetime64)

                elif v == "SCIENTIFIC_CALIB_DATE":
                    da = cast_this(da, str)
                    s = da.stack(dummy_index=da.dims)
                    s.values = pd.to_datetime(s.values, format="%Y%m%d%H%M%S")
                    da.values = (s.unstack("dummy_index")).values
                    da = cast_this(da, np.datetime64)

            if "QC" in v and "PROFILE" not in v and "QCTEST" not in v:
                if da.dtype == "O":  # convert object to string
                    da = cast_this(da, str)

                # Address weird string values:
                # (replace missing or nan values by a '0' that will be cast as an integer later

                if da.dtype == "<U3":  # string, len 3 because of a 'nan' somewhere
                    ii = (
                        da == "   "
                    )  # This should not happen, but still ! That's real world data
                    da = xr.where(ii, "0", da)

                    ii = (
                        da == "nan"
                    )  # This should not happen, but still ! That's real world data
                    da = xr.where(ii, "0", da)

                    # Get back to regular U1 string
                    da = cast_this(da, np.dtype("U1"))

                if da.dtype == "<U1":  # string
                    ii = (
                        da == ""
                    )  # This should not happen, but still ! That's real world data
                    da = xr.where(ii, "0", da)

                    ii = (
                        da == " "
                    )  # This should not happen, but still ! That's real world data
                    da = xr.where(ii, "0", da)

                    ii = (
                        da == "n"
                    )  # This should not happen, but still ! That's real world data
                    da = xr.where(ii, "0", da)

                # finally convert QC strings to integers:
                da = cast_this(da, np.int32)

            if da.dtype == 'O':
                # By default, try to cast as float:
                da = cast_this(da, np.float32)

            if da.dtype != "O":
                da.attrs["casted"] = 1

            return da

        for v in ds.variables:
            try:
                ds[v] = cast_this_da(ds[v])
            except Exception:
                log.debug(["Oops!", sys.exc_info()[0], "occurred."])
                log.debug(["Fail to cast: %s " % v])
                log.debug(["Encountered unique values:", np.unique(ds[v])])
                raise

        return ds
=======
        return cast_types(ds)
>>>>>>> 7dcccc70

    def uid(self, wmo_or_uid, cyc=None, direction=None):
        """ UID encoder/decoder

        Parameters
        ----------
        int
            WMO number (to encode) or UID (to decode)
        cyc: int, optional
            Cycle number (to encode), not used to decode
        direction: str, optional
            Direction of the profile, must be 'A' (Ascending) or 'D' (Descending)

        Returns
        -------
        int or tuple of int

        Examples
        --------
        >>> unique_float_profile_id = uid(690024,13,'A') # Encode
        >>> wmo, cyc, drc = uid(unique_float_profile_id) # Decode

        """
        def encode_direction(x):
            y = np.where(x=='A', 1, x)
            y = np.where(y=='D', -1, y)
            try:
                return y.astype(int)
            except ValueError:
                raise ValueError('x has un-expected values')

        def decode_direction(x):
            x = np.array(x)
            if np.any(np.unique(np.abs(x)) != 1):
                raise ValueError('x has un-expected values')
            y = np.where(x==1, 'A', x)
            y = np.where(y=='-1', 'D', y)
            return y.astype('<U1')

        offset = 1e5

        if cyc is not None:
            # ENCODER
            if direction is not None:
                return (
                    encode_direction(direction)
                    * np.vectorize(int)(offset * wmo_or_uid + cyc).ravel()
                )
            else:
                return np.vectorize(int)(offset * wmo_or_uid + cyc).ravel()
        else:
            # DECODER
            drc = decode_direction(np.sign(wmo_or_uid))
            wmo = np.vectorize(int)(np.abs(wmo_or_uid) / offset)
            cyc = -np.vectorize(int)(offset * wmo - np.abs(wmo_or_uid))
            return wmo, cyc, drc

    def point2profile(self):  # noqa: C901
        """ Transform a collection of points into a collection of profiles

        A "point" is a single location for measurements in space and time
        A "point" is localised as unique UID based on WMO, CYCLE_NUMBER and DIRECTION variable values.
        """
        if self._type != "point":
            raise InvalidDatasetStructure(
                "Method only available for a collection of points"
            )
        if self.N_POINTS == 0:
            raise DataNotFound("Empty dataset, no data to transform !")

        this = self._obj  # Should not be modified

        def fillvalue(da):
            """ Return fillvalue for a dataarray """
            # https://docs.scipy.org/doc/numpy/reference/generated/numpy.dtype.kind.html#numpy.dtype.kind
            if da.dtype.kind in ["U"]:
                fillvalue = " "
            elif da.dtype.kind == "i":
                fillvalue = 99999
            elif da.dtype.kind == "M":
                fillvalue = np.datetime64("NaT")
            else:
                fillvalue = np.nan
            return fillvalue

        # Find the number of profiles (N_PROF) and vertical levels (N_LEVELS):
        dummy_argo_uid = xr.DataArray(
            self.uid(
                this["PLATFORM_NUMBER"].values,
                this["CYCLE_NUMBER"].values,
                this["DIRECTION"].values,
            ),
            dims="N_POINTS",
            coords={"N_POINTS": this["N_POINTS"]},
            name="dummy_argo_uid",
        )
        N_PROF = len(np.unique(dummy_argo_uid))

        N_LEVELS = int(
            xr.DataArray(
                np.ones_like(this["N_POINTS"].values),
                dims="N_POINTS",
                coords={"N_POINTS": this["N_POINTS"]},
            )
            .groupby(dummy_argo_uid)
            .sum()
            .max()
            .values
        )
        log.debug("New dataset should be [N_PROF=%i, N_LEVELS=%i]" % (N_PROF, N_LEVELS))
        assert N_PROF * N_LEVELS >= len(this["N_POINTS"])
        if N_LEVELS == 1:
            log.debug("This dataset has a single vertical level, thus final variables will only have a N_PROF "
                      "dimension and no N_LEVELS")

        # Store the initial set of coordinates:
        coords_list = list(this.coords)
        this = this.reset_coords()

        # For each variables, determine if it has unique value by profile,
        # if yes: the transformed variable should be [N_PROF]
        # if no: the transformed variable should be [N_PROF, N_LEVELS]
        count = np.zeros((N_PROF, len(this.data_vars)), "int")
        for i_prof, grp in enumerate(this.groupby(dummy_argo_uid)):
            i_uid, prof = grp
            for iv, vname in enumerate(this.data_vars):
                try:
                    count[i_prof, iv] = len(np.unique(prof[vname]))
                except Exception as e:
                    log.error("An error happened when dealing with the '%s' data variable" % vname)
                    raise(e)

        # Variables with a unique value for each profiles:
        list_1d = list(np.array(this.data_vars)[count.sum(axis=0) == count.shape[0]])
        # Variables with more than 1 value for each profiles:
        list_2d = list(np.array(this.data_vars)[count.sum(axis=0) != count.shape[0]])

        # Create new empty dataset:
        new_ds = []
        for vname in list_2d:
            new_ds.append(
                xr.DataArray(
                    np.full(
                        (N_PROF, N_LEVELS),
                        fillvalue(this[vname]),
                        dtype=this[vname].dtype,
                    ),
                    dims=["N_PROF", "N_LEVELS"],
                    coords={
                        "N_PROF": np.arange(N_PROF),
                        "N_LEVELS": np.arange(N_LEVELS),
                    },
                    attrs=this[vname].attrs,
                    name=vname,
                )
            )
        for vname in list_1d:
            new_ds.append(
                xr.DataArray(
                    np.full((N_PROF,), fillvalue(this[vname]), dtype=this[vname].dtype),
                    dims=["N_PROF"],
                    coords={"N_PROF": np.arange(N_PROF)},
                    attrs=this[vname].attrs,
                    name=vname,
                )
            )
        new_ds = xr.merge(new_ds)

        # Now fill in each profile values:
        for i_prof, grp in enumerate(this.groupby(dummy_argo_uid)):
            i_uid, prof = grp
            for iv, vname in enumerate(this.data_vars):
                # ['N_PROF', 'N_LEVELS'] array:
                if len(new_ds[vname].dims) == 2:
                    y = new_ds[vname].values
                    x = prof[vname].values
                    try:
                        y[i_prof, 0: len(x)] = x
                    except Exception:
                        print(vname, "input", x.shape, "output", y[i_prof, :].shape)
                        raise
                    new_ds[vname].values = y
                else:  # ['N_PROF', ] array:
                    y = new_ds[vname].values
                    x = prof[vname].values
                    y[i_prof] = np.unique(x)[0]

        # Restore coordinate variables:
        new_ds = new_ds.set_coords([c for c in coords_list if c in new_ds])
        new_ds['N_PROF'] = np.arange(N_PROF)
        if 'N_LEVELS' in new_ds['LATITUDE'].dims:
            new_ds['LATITUDE'] = new_ds['LATITUDE'].isel(N_LEVELS=0)  # Make sure LAT is (N_PROF) and not (N_PROF, N_LEVELS)
            new_ds['LONGITUDE'] = new_ds['LONGITUDE'].isel(N_LEVELS=0)

        # Misc formatting
        new_ds = new_ds.sortby("TIME")
        new_ds = new_ds.argo.cast_types()
        new_ds = new_ds[np.sort(new_ds.data_vars)]
        new_ds.encoding = self.encoding  # Preserve low-level encoding information
        new_ds.attrs = self.attrs  # Preserve original attributes
        new_ds.argo._add_history("Transformed with point2profile")
        new_ds.argo._type = "profile"
        return new_ds

    def profile2point(self):
        """ Convert a collection of profiles to a collection of points

        A "point" is a single location for measurements in space and time
        A "point" is localised as unique UID based on WMO, CYCLE_NUMBER and DIRECTION variable values.
        """
        if self._type != "profile":
            raise InvalidDatasetStructure(
                "Method only available for a collection of profiles (N_PROF dimemsion)"
            )
        ds = self._obj

        # Remove all variables for which a dimension is length=0 (eg: N_HISTORY)
        # todo: We should be able to find a way to keep them somewhere in the data structure
        dim_list = []
        for v in ds.data_vars:
            dims = ds[v].dims
            for d in dims:
                if len(ds[d]) == 0:
                    dim_list.append(d)
                    break

        # Drop dimensions and associated variables from this dataset
        ds = ds.drop_dims(np.unique(dim_list))

        # Remove any variable that is not with dimensions (N_PROF,) or (N_PROF, N_LEVELS)
        # todo: We should be able to find a way to keep them somewhere in the data structure
        for v in ds:
            dims = list(ds[v].dims)
            dims = ".".join(dims)
            if dims not in ["N_PROF", "N_PROF.N_LEVELS"]:
                ds = ds.drop_vars(v)

        (ds,) = xr.broadcast(ds)
        ds = ds.stack({"N_POINTS": list(ds.dims)})
        ds = ds.reset_index("N_POINTS").drop_vars(["N_PROF", "N_LEVELS"])
        possible_coords = ["LATITUDE", "LONGITUDE", "TIME", "JULD", "N_POINTS"]
        for c in [c for c in possible_coords if c in ds.data_vars]:
            ds = ds.set_coords(c)

        # Remove index without data (useless points)
        ds = ds.where(~np.isnan(ds["PRES"]), drop=1)
        ds = ds.sortby("TIME")
        ds["N_POINTS"] = np.arange(0, len(ds["N_POINTS"]))
        ds = ds.argo.cast_types()
        ds = ds[np.sort(ds.data_vars)]
        ds.encoding = self.encoding  # Preserve low-level encoding information
        ds.attrs = self.attrs  # Preserve original attributes
        ds.argo._add_history("Transformed with profile2point")
        ds.argo._type = "point"
        return ds

    def filter_data_mode(   # noqa: C901
        self, keep_error: bool = True, errors: str = "raise"
    ):
        """ Filter variables according to their data mode

        This filter applies to <PARAM> and <PARAM_QC>

        For data mode 'R' and 'A': keep <PARAM> (eg: 'PRES', 'TEMP' and 'PSAL')

        For data mode 'D': keep <PARAM_ADJUSTED> (eg: 'PRES_ADJUSTED', 'TEMP_ADJUSTED' and 'PSAL_ADJUSTED')

        Since ADJUSTED variables are not required anymore after the filter, all *ADJUSTED* variables are dropped in
        order to avoid confusion wrt variable content. DATA_MODE is preserved for the record.

        Parameters
        ----------
        keep_error: bool, optional
            If true (default) keep the measurements error fields or not.

        errors: {'raise','ignore'}, optional
            If 'raise' (default), raises a InvalidDatasetStructure error if any of the expected dataset variables is
            not found. If 'ignore', fails silently and return unmodified dataset.

        Returns
        -------
        :class:`xarray.Dataset`
        """
        if self._type != "point":
            raise InvalidDatasetStructure(
                "Method only available to a collection of points"
            )

        #########
        # Sub-functions
        #########
        def safe_where_eq(xds, key, value):
            # xds.where(xds[key] == value, drop=True) is not safe to empty time variables, cf issue #64
            try:
                return xds.where(xds[key] == value, drop=True)
            except ValueError as v:
                if v.args[0] == (
                    "zero-size array to reduction operation "
                    "minimum which has no identity"
                ):
                    # A bug in xarray will cause a ValueError if trying to
                    # decode the times in a NetCDF file with length 0.
                    # See:
                    # https://github.com/pydata/xarray/issues/1329
                    # https://github.com/euroargodev/argopy/issues/64
                    # Here, we just need to return an empty array
                    TIME = xds["TIME"]
                    xds = xds.drop_vars("TIME")
                    xds = xds.where(xds[key] == value, drop=True)
                    xds["TIME"] = xr.DataArray(
                        np.empty((len(xds["N_POINTS"]),), dtype='datetime64[ns]'),
                        dims="N_POINTS",
                        attrs=TIME.attrs,
                    )
                    xds = xds.set_coords("TIME")
                    return xds

        def ds_split_datamode(xds):
            """ Create one dataset for each of the data_mode

                Split full dataset into 3 datasets
            """
            # Real-time:
            argo_r = safe_where_eq(xds, "DATA_MODE", "R")
            for v in plist:
                vname = v.upper() + "_ADJUSTED"
                if vname in argo_r:
                    argo_r = argo_r.drop_vars(vname)
                vname = v.upper() + "_ADJUSTED_QC"
                if vname in argo_r:
                    argo_r = argo_r.drop_vars(vname)
                vname = v.upper() + "_ADJUSTED_ERROR"
                if vname in argo_r:
                    argo_r = argo_r.drop_vars(vname)
            # Real-time adjusted:
            argo_a = safe_where_eq(xds, "DATA_MODE", "A")
            for v in plist:
                vname = v.upper()
                if vname in argo_a:
                    argo_a = argo_a.drop_vars(vname)
                vname = v.upper() + "_QC"
                if vname in argo_a:
                    argo_a = argo_a.drop_vars(vname)
            # Delayed mode:
            argo_d = safe_where_eq(xds, "DATA_MODE", "D")

            return argo_r, argo_a, argo_d

        def fill_adjusted_nan(this_ds, vname):
            """Fill in the adjusted field with the non-adjusted wherever it is NaN

               Ensure to have values even for bad QC data in delayed mode
            """
            ii = this_ds.where(np.isnan(this_ds[vname + "_ADJUSTED"]), drop=1)[
                "N_POINTS"
            ]
            this_ds[vname + "_ADJUSTED"].loc[dict(N_POINTS=ii)] = this_ds[vname].loc[
                dict(N_POINTS=ii)
            ]
            return this_ds

        def merge_arrays(this_argo_r, this_argo_a, this_argo_d, this_vname):
            """ Merge one variable from 3 DataArrays

                Based on xarray merge function with ’no_conflicts’: only values
                which are not null in all datasets must be equal. The returned
                dataset then contains the combination of all non-null values.

                Return a xarray.DataArray
            """

            def merge_this(a1, a2, a3):
                return xr.merge((xr.merge((a1, a2)), a3))

            DA = merge_this(
                this_argo_r[this_vname],
                this_argo_a[this_vname + "_ADJUSTED"].rename(this_vname),
                this_argo_d[this_vname + "_ADJUSTED"].rename(this_vname),
            )
            DA_QC = merge_this(
                this_argo_r[this_vname + "_QC"],
                this_argo_a[this_vname + "_ADJUSTED_QC"].rename(this_vname + "_QC"),
                this_argo_d[this_vname + "_ADJUSTED_QC"].rename(this_vname + "_QC"),
            )

            if keep_error:
                DA_ERROR = xr.merge(
                    (
                        this_argo_a[this_vname + "_ADJUSTED_ERROR"].rename(
                            this_vname + "_ERROR"
                        ),
                        this_argo_d[this_vname + "_ADJUSTED_ERROR"].rename(
                            this_vname + "_ERROR"
                        ),
                    )
                )
                DA = merge_this(DA, DA_QC, DA_ERROR)
            else:
                DA = xr.merge((DA, DA_QC))
            return DA

        #########
        # filter
        #########
        ds = self._obj
        if "DATA_MODE" not in ds:
            if errors:
                raise InvalidDatasetStructure(
                    "Method only available for dataset with a 'DATA_MODE' variable "
                )
            else:
                # todo should raise a warning instead ?
                return ds

        # Define variables to filter:
        possible_list = [
            "PRES",
            "TEMP",
            "PSAL",
            "DOXY",
            "CHLA",
            "BBP532",
            "BBP700",
            "DOWNWELLING_PAR",
            "DOWN_IRRADIANCE380",
            "DOWN_IRRADIANCE412",
            "DOWN_IRRADIANCE490",
        ]
        plist = [p for p in possible_list if p in ds.data_vars]

        # Create one dataset for each of the data_mode:
        argo_r, argo_a, argo_d = ds_split_datamode(ds)

        # Fill in the adjusted field with the non-adjusted wherever it is NaN
        for v in plist:
            argo_d = fill_adjusted_nan(argo_d, v.upper())

        # Drop QC fields in delayed mode dataset:
        for v in plist:
            vname = v.upper()
            if vname in argo_d:
                argo_d = argo_d.drop_vars(vname)
            vname = v.upper() + "_QC"
            if vname in argo_d:
                argo_d = argo_d.drop_vars(vname)

        # Create new arrays with the appropriate variables:
        vlist = [merge_arrays(argo_r, argo_a, argo_d, v) for v in plist]

        # Create final dataset by merging all available variables
        final = xr.merge(vlist)

        # Merge with all other variables:
        other_variables = list(
            set([v for v in list(ds.data_vars) if "ADJUSTED" not in v])
            - set(list(final.data_vars))
        )
        # other_variables.remove('DATA_MODE')  # Not necessary anymore
        for p in other_variables:
            final = xr.merge((final, ds[p]))

        final.attrs = ds.attrs
        final.argo._add_history("Variables filtered according to DATA_MODE")
        final = final[np.sort(final.data_vars)]

        # Cast data types and add attributes:
        final = final.argo.cast_types()

        return final

    def filter_qc(   # noqa: C901
        self, QC_list=[1, 2], QC_fields="all", drop=True, mode="all", mask=False
    ):
        """ Filter data set according to QC values

        Filter the dataset to keep points where ``all`` or ``any`` of the QC fields has a value in the list of
        integer QC flags.

        This method can return the filtered dataset or the filter mask.

        Parameters
        ----------
        QC_list: list(int)
            List of QC flag values (integers) to keep
        QC_fields: 'all' or list(str)
            List of QC fields to consider to apply the filter. By default we use all available QC fields
        drop: bool
            Drop values not matching the QC filter, default is True
        mode: str
            Must be ``all`` (default) or ``any``. Boolean operator on QC values: should we keep points
            matching ``all`` QC fields or 'any' one of them.
        mask: bool
            ``False`` by default. Determine if we should return the QC mask or the filtered dataset.

        Returns
        -------
        :class:`xarray.Dataset`
        """
        if self._type != "point":
            raise InvalidDatasetStructure(
                "Method only available to a collection of points"
            )

        if mode not in ["all", "any"]:
            raise ValueError("Mode must be 'all' or 'any'")

        # Make sure we deal with a list of integers:
        if not isinstance(QC_list, list):
            if isinstance(QC_list, np.ndarray):
                QC_list = list(QC_list)
            else:
                QC_list = [QC_list]
        QC_list = [abs(int(qc)) for qc in QC_list]

        this = self._obj

        # Extract QC fields:
        if isinstance(QC_fields, str) and QC_fields == "all":
            QC_fields = []
            for v in this.data_vars:
                if "QC" in v and "PROFILE" not in v:
                    QC_fields.append(v)
        elif is_list_of_strings(QC_fields):
            for v in QC_fields:
                if v not in this.data_vars:
                    raise ValueError(
                        "%s not found in this dataset while trying to apply QC filter"
                        % v
                    )
        else:
            raise ValueError(
                "Invalid content for parameter 'QC_fields'. Use 'all' or a list of strings"
            )

        log.debug(
            "filter_qc: Filtering dataset to keep points with QC in %s for '%s' fields in %s"
            % (QC_list, mode, ",".join(QC_fields))
        )
        # log.debug("filter_qc: Filter applied to '%s' of the fields: %s" % (mode, ",".join(QC_fields)))

        QC_fields = this[QC_fields]
        for v in QC_fields.data_vars:
            QC_fields[v] = QC_fields[v].astype(int)

        # Now apply filter
        this_mask = xr.DataArray(
            np.zeros_like(QC_fields["N_POINTS"]),
            dims=["N_POINTS"],
            coords={"N_POINTS": QC_fields["N_POINTS"]},
        )
        for v in QC_fields.data_vars:
            for qc_value in QC_list:
                this_mask += QC_fields[v] == qc_value
        if mode == "all":
            this_mask = this_mask == len(QC_fields)  # all
        else:
            this_mask = this_mask >= 1  # any

        if not mask:
            this = this.argo._where(this_mask, drop=drop)
            this.argo._add_history("Variables selected according to QC")
            if this.argo.N_POINTS == 0:
                log.warning("No data left after QC filtering !")
            return this
        else:
            return this_mask

    def filter_scalib_pres(self, force: str = "default", inplace: bool = True):
        """ Filter variables according to OWC salinity calibration software requirements

        By default: this filter will return a dataset with raw PRES, PSAL and TEMP; and if PRES is adjusted,
        PRES variable will be replaced by PRES_ADJUSTED.

        With option force='raw', you can force the filter to return a dataset with raw PRES, PSAL and TEMP whether
        PRES is adjusted or not.

        With option force='adjusted', you can force the filter to return a dataset where PRES/PSAL and TEMP replaced
        with adjusted variables: PRES_ADJUSTED, PSAL_ADJUSTED, TEMP_ADJUSTED.

        Since ADJUSTED variables are not required anymore after the filter, all *ADJUSTED* variables are dropped in
        order to avoid confusion wrt variable content.

        Parameters
        ----------
        force: str
            Use force='default' to load PRES/PSAL/TEMP or PRES_ADJUSTED/PSAL/TEMP according to PRES_ADJUSTED
            filled or not.

            Use force='raw' to force load of PRES/PSAL/TEMP

            Use force='adjusted' to force load of PRES_ADJUSTED/PSAL_ADJUSTED/TEMP_ADJUSTED
        inplace: boolean, True by default
            If True, return the filtered input :class:`xarray.Dataset`

            If False, return a new :class:`xarray.Dataset`

        Returns
        -------
        :class:`xarray.Dataset`
        """
        if not with_gsw:
            raise ModuleNotFoundError("This functionality requires the gsw library")

        this = self._obj

        # Will work with a collection of points
        to_profile = False
        if this.argo._type == "profile":
            to_profile = True
            this = this.argo.profile2point()

        if force == "raw":
            # PRES/PSAL/TEMP are not changed
            # All ADJUSTED variables are removed (not required anymore, avoid confusion with variable content):
            this = this.drop_vars([v for v in this.data_vars if "ADJUSTED" in v])
        elif force == "adjusted":
            # PRES/PSAL/TEMP are replaced by PRES_ADJUSTED/PSAL_ADJUSTED/TEMP_ADJUSTED
            for v in ["PRES", "PSAL", "TEMP"]:
                if "%s_ADJUSTED" % v in this.data_vars:
                    this[v] = this["%s_ADJUSTED" % v]
                    this["%s_ERROR" % v] = this["%s_ADJUSTED_ERROR" % v]
                    this["%s_QC" % v] = this["%s_ADJUSTED_QC" % v]
                else:
                    raise InvalidDatasetStructure(
                        "%s_ADJUSTED not in this dataset. Tip: fetch data in 'expert' mode"
                        % v
                    )
            # All ADJUSTED variables are removed (not required anymore, avoid confusion with variable content):
            this = this.drop_vars([v for v in this.data_vars if "ADJUSTED" in v])
        else:
            # In default mode, we just need to do something if PRES_ADJUSTED is different from PRES, meaning
            # pressure was adjusted:
            if np.any(this["PRES_ADJUSTED"] == this["PRES"]):  # Yes
                # We need to recompute salinity with adjusted pressur, so
                # Compute raw conductivity from raw salinity and raw pressure:
                cndc = gsw.C_from_SP(
                    this["PSAL"].values, this["TEMP"].values, this["PRES"].values
                )
                # Then recompute salinity with adjusted pressure:
                sp = gsw.SP_from_C(
                    cndc, this["TEMP"].values, this["PRES_ADJUSTED"].values
                )
                # Now fill in filtered variables (no need to change TEMP):
                this["PRES"] = this["PRES_ADJUSTED"]
                this["PRES_QC"] = this["PRES_ADJUSTED_QC"]
                this["PSAL"].values = sp

            # Finally drop everything not required anymore:
            this = this.drop_vars([v for v in this.data_vars if "ADJUSTED" in v])

        # Manage output:
        this.argo._add_history("Variables filtered according to OWC methodology")
        this = this[np.sort(this.data_vars)]
        if to_profile:
            this = this.argo.point2profile()

        # Manage output:
        if inplace:
            self._obj = this
            return self._obj
        else:
            return this

    def interp_std_levels(self,
                          std_lev: list or np.array,
                          axis: str = 'PRES'):
        """ Interpolate measurements to standard pressure levels

        Parameters
        ----------
        std_lev: list or np.array
            Standard pressure levels used for interpolation. It has to be 1-dimensional and monotonic.
        axis: str, default: ``PRES``
            The dataset variable to use as pressure axis. This could be ``PRES`` or ``PRES_ADJUSTED``.

        Returns
        -------
        :class:`xarray.Dataset`
        """
        this_dsp = self._obj

        if (type(std_lev) is np.ndarray) | (type(std_lev) is list):
            std_lev = np.array(std_lev)
            if (np.any(sorted(std_lev) != std_lev)) | (np.any(std_lev < 0)):
                raise ValueError(
                    "Standard levels must be a list or a numpy array of positive and sorted values"
                )
        else:
            raise ValueError(
                "Standard levels must be a list or a numpy array of positive and sorted values"
            )

        if axis not in ['PRES', 'PRES_ADJUSTED']:
            raise ValueError("'axis' option must be 'PRES' or 'PRES_ADJUSTED'")

        if self._type != "profile":
            raise InvalidDatasetStructure(
                "Method only available for a collection of profiles"
            )

        # Will work with a collection of profiles:
        # to_point = False
        # if this_ds.argo._type == "point":
        #     to_point = True
        #     this_dsp = this_ds.argo.point2profile()
        # else:
        #     this_dsp = this_ds.copy(deep=True)

        # Selecting profiles that have a max(pressure) > max(std_lev) to avoid extrapolation in that direction
        # For levels < min(pressure), first level values of the profile are extended to surface.
        i1 = this_dsp[axis].max("N_LEVELS") >= std_lev[-1]
        this_dsp = this_dsp.where(i1, drop=True)

        # check if any profile is left, ie if any profile match the requested depth
        if len(this_dsp["N_PROF"]) == 0:
            warnings.warn(
                "None of the profiles can be interpolated (not reaching the requested depth range)."
            )
            return None

        # add new vertical dimensions, this has to be in the datasets to apply ufunc later
        this_dsp["Z_LEVELS"] = xr.DataArray(std_lev, dims={"Z_LEVELS": std_lev})

        # init
        ds_out = xr.Dataset()

        # vars to interpolate
        datavars = [
            dv
            for dv in list(this_dsp.variables)
            if set(["N_LEVELS", "N_PROF"]) == set(this_dsp[dv].dims)
            and "QC" not in dv
            and "ERROR" not in dv
        ]
        # coords
        coords = [dv for dv in list(this_dsp.coords)]
        # vars depending on N_PROF only
        solovars = [
            dv
            for dv in list(this_dsp.variables)
            if dv not in datavars
            and dv not in coords
            and "QC" not in dv
            and "ERROR" not in dv
        ]

        for dv in datavars:
            ds_out[dv] = linear_interpolation_remap(
                this_dsp[axis],
                this_dsp[dv],
                this_dsp["Z_LEVELS"],
                z_dim="N_LEVELS",
                z_regridded_dim="Z_LEVELS",
            )
        ds_out = ds_out.rename({"remapped": "%s_INTERPOLATED" % axis})

        for sv in solovars:
            ds_out[sv] = this_dsp[sv]

        for co in coords:
            ds_out.coords[co] = this_dsp[co]

        ds_out = ds_out.drop_vars(["N_LEVELS", "Z_LEVELS"])
        ds_out = ds_out[np.sort(ds_out.data_vars)]
        ds_out = ds_out.argo.cast_types()
        ds_out.attrs = self.attrs  # Preserve original attributes
        ds_out.argo._add_history("Interpolated on standard %s levels" % axis)

        # if to_point:
        #     ds_out = ds_out.argo.profile2point()

        return ds_out

    def groupby_pressure_bins(self,  # noqa: C901
                              bins: list or np.array,
                              axis: str = 'PRES',
                              right: bool = False,
                              select: str = 'deep',
                              squeeze: bool = True,
                              merge: bool = True):
        """ Group measurements by pressure bins

        This method can be used to subsample and align an irregular dataset (pressure not being similar in all profiles)
        on a set of pressure bins. The output dataset could then be used to perform statistics along the ``N_PROF`` dimension
        because ``N_LEVELS`` will corresponds to similar pressure bins, while avoiding to interpolate data.

        Parameters
        ----------
        bins: list or np.array,
            Array of bins. It has to be 1-dimensional and monotonic. Bins of data are localised using values from
            options `axis` (default: ``PRES``) and `right` (default: ``False``), see below.
        axis: str, default: ``PRES``
            The dataset variable to use as pressure axis. This could be ``PRES`` or ``PRES_ADJUSTED``
        right: bool, default: False
            Indicating whether the bin intervals include the right or the left bin edge. Default behavior is
            (right==False) indicating that the interval does not include the right edge. The left bin end is open
            in this case, i.e., bins[i-1] <= x < bins[i] is the default behavior for monotonically increasing bins.
            Note the ``merge`` option is intended to work only for the default ``right=False``.
        select: {'deep','shallow','middle','random','min','max','mean','median'}, default: 'deep'
            The value selection method for bins.

            This selection can be based on values at the pressure axis level with: ``deep`` (default), ``shallow``,
            ``middle``, ``random``. For instance, ``select='deep'`` will lead to the value
            returned for a bin to be taken at the deepest pressure level in the bin.

            Or this selection can be based on statistics of measurements in a bin. Stats available are: ``min``, ``max``,
            ``mean``, ``median``. For instance ``select='mean'`` will lead to the value returned for a bin to be the mean of
            all measurements in the bin.
        squeeze: bool, default: True
            Squeeze from the output bin levels without measurements.
        merge: bool, default: True
            Optimize the output bins axis size by merging levels with/without data. The pressure bins axis is modified
            accordingly. This means that the return ``STD_PRES_BINS`` axis has not necessarily the same size as
            the input ``bins``.

        Returns
        -------
        :class:`xarray.Dataset`

        See Also
        --------
        :class:`numpy.digitize`, :class:`argopy.utilities.groupby_remap`
        """
        this_ds = self._obj

        if (type(bins) is np.ndarray) | (type(bins) is list):
            bins = np.array(bins)
            if (np.any(sorted(bins) != bins)) | (np.any(bins < 0)):
                raise ValueError(
                    "Standard bins must be a list or a numpy array of positive and sorted values"
                )
        else:
            raise ValueError(
                "Standard bins must be a list or a numpy array of positive and sorted values"
            )

        if axis not in ['PRES', 'PRES_ADJUSTED']:
            raise ValueError("'axis' option must be 'PRES' or 'PRES_ADJUSTED'")

        # Will work with a collection of profiles:
        to_point = False
        if this_ds.argo._type == "point":
            to_point = True
            this_dsp = this_ds.argo.point2profile()
        else:
            this_dsp = this_ds.copy(deep=True)

        # Adjust bins axis if we possibly have to squeeze empty bins:
        h, bin_edges = np.histogram(np.unique(np.round(this_dsp[axis], 1)), bins)
        N_bins_empty = len(np.where(h == 0)[0])
        # check if any profile is left, ie if any profile match the requested bins
        if N_bins_empty == len(h):
            warnings.warn(
                "None of the profiles can be aligned (pressure values out of bins range)."
            )
            return None
        if N_bins_empty > 0 and squeeze:
            log.debug(
                "bins axis was squeezed to full bins only (%i bins found empty out of %i)" % (N_bins_empty, len(bins)))
            bins = bins[np.where(h > 0)]

        def replace_i_level_values(this_da, this_i_level, new_values_along_profiles):
            """ Convenience fct to update only one level of a ["N_PROF", "N_LEVELS"] xr.DataArray"""
            if this_da.dims == ("N_PROF", "N_LEVELS"):
                values = this_da.values
                values[:, this_i_level] = new_values_along_profiles
                this_da.values = values
            # else:
            #     raise ValueError("Array not with expected ['N_PROF', 'N_LEVELS'] shape")
            return this_da

        def nanmerge(x, y):
            """ Merge two 1D array

                Given 2 arrays x, y of 1 dimension, return a new array with:
                - x values where x is not NaN
                - y values where x is NaN
            """
            z = x.copy()
            for i, v in enumerate(x):
                if np.isnan(v):
                    z[i] = y[i]
            return z

        merged_is_nan = lambda l1, l2: len(np.unique(np.where(np.isnan(l1.values + l2.values)))) == len(l1)  # noqa: E731

        def merge_bin_matching_levels(this_ds: xr.Dataset) -> xr.Dataset:
            """ Levels merger of type 'bins' value

            Merge pair of lines with the following pattern:
               nan,    VAL, VAL, nan,    VAL, VAL
               BINVAL, nan, nan, BINVAL, nan, nan

            This pattern is due to the bins definition: bins[i] <= x < bins[i+1]

            Parameters
            ----------
            :class:`xarray.Dataset`

            Returns
            -------
            :class:`xarray.Dataset`
            """
            new_ds = this_ds.copy(deep=True)
            N_LEVELS = new_ds.argo.N_LEVELS
            idel = []
            for i_level in range(0, N_LEVELS - 1 - 1):
                this_ds_level = this_ds[axis].isel(N_LEVELS=i_level)
                this_ds_dw = this_ds[axis].isel(N_LEVELS=i_level + 1)
                pres_dw = np.unique(this_ds_dw[~np.isnan(this_ds_dw)])
                if len(pres_dw) == 1 \
                        and pres_dw[0] in this_ds["STD_%s_BINS" % axis] \
                        and merged_is_nan(this_ds_level, this_ds_dw):
                    new_values = nanmerge(this_ds_dw.values, this_ds_level.values)
                    replace_i_level_values(new_ds[axis], i_level, new_values)
                    idel.append(i_level + 1)

            ikeep = [i for i in np.arange(0, new_ds.argo.N_LEVELS - 1) if i not in idel]
            new_ds = new_ds.isel(N_LEVELS=ikeep)
            new_ds = new_ds.assign_coords({'N_LEVELS': np.arange(0, len(new_ds['N_LEVELS']))})
            val = new_ds[axis].values
            new_ds[axis].values = np.where(val == 0, np.nan, val)
            return new_ds

        def merge_all_matching_levels(this_ds: xr.Dataset) -> xr.Dataset:
            """ Levels merger

            Merge any pair of levels with a "matching" pattern like this:
               VAL, VAL, VAL, nan, nan, VAL, nan, nan,
               nan, nan, nan, VAL, VAL, nan, VAL, nan

            This pattern is due to a strict application of the bins definition.
            But when bins are small (eg: 10db), many bins can have no data.
            This has the consequence to change the size and number of the bins.

            Parameters
            ----------
            :class:`xarray.Dataset`

            Returns
            -------
            :class:`xarray.Dataset`
            """
            new_ds = this_ds.copy(deep=True)
            N_LEVELS = new_ds.argo.N_LEVELS
            idel = []
            for i_level in range(0, N_LEVELS):
                if i_level + 1 < N_LEVELS:
                    this_ds_level = this_ds[axis].isel(N_LEVELS=i_level)
                    this_ds_dw = this_ds[axis].isel(N_LEVELS=i_level + 1)
                    if merged_is_nan(this_ds_level, this_ds_dw):
                        new_values = nanmerge(this_ds_level.values, this_ds_dw.values)
                        replace_i_level_values(new_ds[axis], i_level, new_values)
                        idel.append(i_level + 1)

            ikeep = [i for i in np.arange(0, new_ds.argo.N_LEVELS - 1) if i not in idel]
            new_ds = new_ds.isel(N_LEVELS=ikeep)
            new_ds = new_ds.assign_coords({'N_LEVELS': np.arange(0, len(new_ds['N_LEVELS']))})
            val = new_ds[axis].values
            new_ds[axis].values = np.where(val == 0, np.nan, val)
            return new_ds

        # init
        new_ds = []

        # add new vertical dimensions, this has to be in the datasets to apply ufunc later
        this_dsp["Z_LEVELS"] = xr.DataArray(bins, dims={"Z_LEVELS": bins})

        # vars to align
        if select in ["shallow", "deep", "middle", "random"]:
            datavars = [
                dv
                for dv in list(this_dsp.data_vars)
                if set(["N_LEVELS", "N_PROF"]) == set(this_dsp[dv].dims)
            ]
        else:
            datavars = [
                dv
                for dv in list(this_dsp.data_vars)
                if set(["N_LEVELS", "N_PROF"]) == set(this_dsp[dv].dims)
                and "QC" not in dv
                and "ERROR" not in dv
            ]

        # All other variables:
        othervars = [
            dv
            for dv in list(this_dsp.variables)
            if dv not in datavars
            and dv not in this_dsp.coords
        ]

        # Sub-sample and align:
        for dv in datavars:
            v = groupby_remap(
                this_dsp[axis],
                this_dsp[dv],
                this_dsp["Z_LEVELS"],
                z_dim="N_LEVELS",
                z_regridded_dim="Z_LEVELS",
                select=select,
                right=right
            )
            v.name = this_dsp[dv].name
            v.attrs = this_dsp[dv].attrs
            new_ds.append(v)

        # Finish
        new_ds = xr.merge(new_ds)
        new_ds = new_ds.rename({"remapped": "N_LEVELS"})
        new_ds = new_ds.assign_coords({'N_LEVELS': range(0, len(new_ds['N_LEVELS']))})
        # new_ds["STD_%s_BINS" % axis] = new_ds['N_LEVELS']
        new_ds["STD_%s_BINS" % axis] = xr.DataArray(bins,
                                                    dims=['N_LEVELS'],
                                                    attrs={'Comment':
                                                            "Range of bins is: bins[i] <= x < bins[i+1] for i=[0,N_LEVELS-2]\n"
                                                            "Last bins is bins[N_LEVELS-1] <= x"}
                                                    )
        new_ds = new_ds.set_coords("STD_%s_BINS" % axis)
        new_ds.attrs = this_ds.attrs

        for dv in othervars:
            new_ds[dv] = this_dsp[dv]

        new_ds = new_ds.argo.cast_types()
        new_ds = new_ds[np.sort(new_ds.data_vars)]
        new_ds.attrs = this_dsp.attrs  # Preserve original attributes
        new_ds.argo._add_history("Sub-sampled and re-aligned on standard bins")

        if merge:
            new_ds = merge_bin_matching_levels(new_ds)
            new_ds = merge_all_matching_levels(new_ds)

        if to_point:
            new_ds = new_ds.argo.profile2point()

        return new_ds

    def teos10(  # noqa: C901
        self,
        vlist: list = ["SA", "CT", "SIG0", "N2", "PV", "PTEMP"],
        inplace: bool = True):
        """ Add TEOS10 variables to the dataset

        By default, adds: 'SA', 'CT'
        Other possible variables: 'SIG0', 'N2', 'PV', 'PTEMP', 'SOUND_SPEED'
        Relies on the gsw library.

        If one exists, the correct CF standard name will be added to the attrs.

        Parameters
        ----------
        vlist: list(str)
            List with the name of variables to add.
            Must be a list containing one or more of the following string values:

            * ``SA``
                Adds an absolute salinity variable
            * ``CT``
                Adds a conservative temperature variable
            * ``SIG0``
                Adds a potential density anomaly variable referenced to 0 dbar
            * ``N2``
                Adds a buoyancy (Brunt-Vaisala) frequency squared variable.
                This variable has been regridded to the original pressure levels in the Dataset using a linear interpolation.
            * ``PV``
                Adds a planetary vorticity variable calculated from :math:`\\frac{f N^2}{\\text{gravity}}`.
                This is not a TEOS-10 variable from the gsw toolbox, but is provided for convenience.
                This variable has been regridded to the original pressure levels in the Dataset using a linear interpolation.
            * ``PTEMP``
                Add potential temperature
            * ``SOUND_SPEED``
                Add sound speed
            * ``CNDC``
                Add Electrical Conductivity


        inplace: boolean, True by default        
            * If True, return the input :class:`xarray.Dataset` with new TEOS10 variables
                added as a new :class:`xarray.DataArray`.
            * If False, return a :class:`xarray.Dataset` with new TEOS10 variables

        Returns
        -------
        :class:`xarray.Dataset`
        """
        if not with_gsw:
            raise ModuleNotFoundError("This functionality requires the gsw library")

        allowed = ["SA", "CT", "SIG0", "N2", "PV", "PTEMP", "SOUND_SPEED", "CNDC"]
        if any(var not in allowed for var in vlist):
            raise ValueError(
                f"vlist must be a subset of {allowed}, instead found {vlist}"
            )

        # if is_list_equal(vlist, ["SA", "CT"]):
        #     warnings.warn(
        #         "Default variables will be reduced to 'SA' and 'CT' in 0.1.9",
        #         category=FutureWarning,
        #     )

        this = self._obj

        to_profile = False
        if self._type == "profile":
            to_profile = True
            this = this.argo.profile2point()

        # Get base variables as numpy arrays:
        psal = this["PSAL"].values
        temp = this["TEMP"].values
        pres = this["PRES"].values
        lon = this["LONGITUDE"].values
        lat = this["LATITUDE"].values

        # Coriolis
        f = gsw.f(lat)

        # Absolute salinity
        sa = gsw.SA_from_SP(psal, pres, lon, lat)

        # Conservative temperature
        ct = gsw.CT_from_t(sa, temp, pres)

        # Potential Temperature
        if "PTEMP" in vlist:
            pt = gsw.pt_from_CT(sa, ct)

        # Potential density referenced to surface
        if "SIG0" in vlist:
            sig0 = gsw.sigma0(sa, ct)

        # Electrical conductivity
        if "CNDC" in vlist:
            cndc = gsw.C_from_SP(psal, temp, pres)

        # N2
        if "N2" in vlist or "PV" in vlist:
            n2_mid, p_mid = gsw.Nsquared(sa, ct, pres, lat)
            # N2 on the CT grid:
            ishallow = (slice(0, -1), Ellipsis)
            ideep = (slice(1, None), Ellipsis)

            def mid(x):
                return 0.5 * (x[ideep] + x[ishallow])

            n2 = np.zeros(ct.shape) * np.nan
            n2[1:-1] = mid(n2_mid)

        # PV:
        if "PV" in vlist:
            pv = f * n2 / gsw.grav(lat, pres)

        # Sound Speed:
        if "SOUND_SPEED" in vlist:
            cs = gsw.sound_speed(sa, ct, pres)

        # Back to the dataset:
        that = []
        if "SA" in vlist:
            SA = xr.DataArray(sa, coords=this["PSAL"].coords, name="SA")
            SA.attrs["long_name"] = "Absolute Salinity"
            SA.attrs["standard_name"] = "sea_water_absolute_salinity"
            SA.attrs["unit"] = "g/kg"
            that.append(SA)

        if "CT" in vlist:
            CT = xr.DataArray(ct, coords=this["TEMP"].coords, name="CT")
            CT.attrs["long_name"] = "Conservative Temperature"
            CT.attrs["standard_name"] = "sea_water_conservative_temperature"
            CT.attrs["unit"] = "degC"
            that.append(CT)

        if "SIG0" in vlist:
            SIG0 = xr.DataArray(sig0, coords=this["TEMP"].coords, name="SIG0")
            SIG0.attrs[
                "long_name"
            ] = "Potential density anomaly with reference pressure of 0 dbar"
            SIG0.attrs["standard_name"] = "sea_water_sigma_theta"
            SIG0.attrs["unit"] = "kg/m^3"
            that.append(SIG0)

        if "CNDC" in vlist:
            CNDC = xr.DataArray(cndc, coords=this["TEMP"].coords, name="CNDC")
            CNDC.attrs["long_name"] = "Electrical Conductivity"
            CNDC.attrs["standard_name"] = "sea_water_electrical_conductivity"
            CNDC.attrs["unit"] = "mS/cm"
            that.append(CNDC)

        if "N2" in vlist:
            N2 = xr.DataArray(n2, coords=this["TEMP"].coords, name="N2")
            N2.attrs["long_name"] = "Squared buoyancy frequency"
            N2.attrs["unit"] = "1/s^2"
            that.append(N2)

        if "PV" in vlist:
            PV = xr.DataArray(pv, coords=this["TEMP"].coords, name="PV")
            PV.attrs["long_name"] = "Planetary Potential Vorticity"
            PV.attrs["unit"] = "1/m/s"
            that.append(PV)

        if "PTEMP" in vlist:
            PTEMP = xr.DataArray(pt, coords=this["TEMP"].coords, name="PTEMP")
            PTEMP.attrs["long_name"] = "Potential Temperature"
            PTEMP.attrs["standard_name"] = "sea_water_potential_temperature"
            PTEMP.attrs["unit"] = "degC"
            that.append(PTEMP)

        if "SOUND_SPEED" in vlist:
            CS = xr.DataArray(cs, coords=this["TEMP"].coords, name="SOUND_SPEED")
            CS.attrs["long_name"] = "Speed of sound"
            CS.attrs["standard_name"] = "speed_of_sound_in_sea_water"
            CS.attrs["unit"] = "m/s"
            that.append(CS)

        # Create a dataset with all new variables:
        that = xr.merge(that)
        # Add to the dataset essential Argo variables (allows to keep using the argo accessor):
        that = that.assign(
            {
                k: this[k]
                for k in [
                    "TIME",
                    " LATITUDE",
                    "LONGITUDE",
                    "PRES",
                    "PRES_ADJUSTED",
                    "PLATFORM_NUMBER",
                    "CYCLE_NUMBER",
                    "DIRECTION",
                ]
                if k in this
            }
        )
        # Manage output:
        if inplace:
            # Merge previous with new variables
            for v in that.variables:
                this[v] = that[v]
            if to_profile:
                this = this.argo.point2profile()
            for k in this:
                if k not in self._obj:
                    self._obj[k] = this[k]
            return self._obj
        else:
            if to_profile:
                return that.argo.point2profile()
            else:
                return that

    def create_float_source(self,   # noqa: C901
                            path: str or os.PathLike = None,
                            force: str = "default",
                            select: str = 'deep',
                            file_pref: str = '',
                            file_suff: str = '',
                            format: str = '5',
                            do_compression: bool = True,
                            debug_output: bool = False):
        """ Preprocess data for OWC software calibration

        This method can create a FLOAT SOURCE file (i.e. the .mat file that usually goes into /float_source/) for OWC software.
        The FLOAT SOURCE file is saved as:

        ``<path>/<file_pref><float_WMO><file_suff>.mat``

        where ``<float_WMO>`` is automatically extracted from the dataset variable PLATFORM_NUMBER (in order to avoid mismatch
        between user input and data content). So if this dataset has measurements from more than one float, more than one
        Matlab file will be created.

        By default, variables loaded are raw PRES, PSAL and TEMP.
        If PRES is adjusted, variables loaded are PRES_ADJUSTED, raw PSAL calibrated in pressure and raw TEMP.

        You can force the program to load raw PRES, PSAL and TEMP whatever PRES is adjusted or not:

        >>> ds.argo.create_float_source(force='raw')

        or you can force the program to load adjusted variables: PRES_ADJUSTED, PSAL_ADJUSTED, TEMP_ADJUSTED

        >>> ds.argo.create_float_source(force='adjusted')

        **Pre-processing details**:

        #.  select only ascending profiles

        #.  subsample vertical levels to keep the deepest pressure levels on each 10db bins from the surface down
            to the deepest level.

        #.  align pressure values, i.e. make sure that a pressure index corresponds to measurements from the same
            binned pressure values. This can lead to modify the number of levels in the dataset.

        #.  filter variables according to the ``force`` option (see below)

        #.  filter variables according to QC flags:

            *  Remove measurements where timestamp QC is >= 3
            *  Keep measurements where pressure QC is anything but 3
            *  Keep measurements where pressure, temperature or salinity QC are anything but 4


        #.  remove dummy values: salinity not in [0/50], potential temperature not in [-10/50] and pressure not
            in [0/60000]. Bounds inclusive.

        #.  convert timestamp to fractional year

        #.  convert longitudes to 0-360



        Parameters
        ----------
        path: str or path-like, optional
            Path or folder name to which to save this Matlab file. If no path is provided, this function returns the
            resulting Matlab file as :class:`xarray.Dataset`.
        force: {"default", "raw", "adjusted"}, default: "default"
            If force='default' will load PRES/PSAL/TEMP or PRES_ADJUSTED/PSAL/TEMP according to PRES_ADJUSTED filled or not.

            If force='raw' will load PRES/PSAL/TEMP

            If force='adjusted' will load PRES_ADJUSTED/PSAL_ADJUSTED/TEMP_ADJUSTED
        select: {'deep','shallow','middle','random','min','max','mean','median'}, default: 'deep'
        file_pref: str, optional
            Preffix to add at the beginning of output file(s).
        file_suff: str, optional
            Suffix to add at the end of output file(s).
        do_compression: bool, optional
            Whether or not to compress matrices on write. Default is True.
        format: {'5', '4'}, string, optional
            Matlab file format version. '5' (the default) for MATLAB 5 and up (to 7.2). Use '4' for MATLAB 4 .mat files.

        Returns
        -------
        :class:`xarray.Dataset`
            The output dataset, or Matlab file, will have the following variables (``n`` is the number of profiles, ``m``
            is the number of vertical levels):

            - ``DATES`` (1xn): decimal year, e.g. 10 Dec 2000 = 2000.939726
            - ``LAT``   (1xn): decimal degrees, -ve means south of the equator, e.g. 20.5S = -20.5
            - ``LONG``  (1xn): decimal degrees, from 0 to 360, e.g. 98.5W in the eastern Pacific = 261.5E
            - ``PROFILE_NO`` (1xn): this goes from 1 to n. PROFILE_NO is the same as CYCLE_NO in the Argo files
            - ``PRES``  (mxn): dbar, from shallow to deep, e.g. 10, 20, 30 ... These have to line up along a fixed nominal depth axis.
            - ``TEMP``  (mxn): in-situ IPTS-90
            - ``SAL``   (mxn): PSS-78
            - ``PTMP``  (mxn): potential temperature referenced to zero pressure, use SAL in PSS-78 and in-situ TEMP in IPTS-90 for calculation.

        """
        this = self._obj

        if (
            "history" in this.attrs
            and "DATA_MODE" in this.attrs["history"]
            and "QC" in this.attrs["history"]
        ):
            # This is surely a dataset fetch with 'standard' mode, we can't deal with this, we need 'expert' file
            raise InvalidDatasetStructure(
                "Need a full Argo dataset to create OWC float source. "
                "This dataset was probably loaded with a 'standard' user mode. "
                "Try to fetch float data in 'expert' mode"
            )

        if force not in ["default", "raw", "adjusted"]:
            raise OptionValueError(
                "force option must be 'default', 'raw' or 'adjusted'."
            )

        log.debug("===================== START create_float_source in '%s' mode" % force)

        if len(np.unique(this['PLATFORM_NUMBER'])) > 1:
            log.debug("Found more than one 1 float in this dataset, will split processing")

        def ds2mat(this_dsp):
            # Return a Matlab dictionary with dataset data to be used by savemat:
            mdata = {}
            mdata["PROFILE_NO"] = (
                this_dsp["PROFILE_NO"].astype("uint8").values.T[np.newaxis, :]
            )  # 1-based index in Matlab
            mdata["DATES"] = this_dsp["DATES"].values.T[np.newaxis, :]
            mdata["LAT"] = this_dsp["LAT"].values.T[np.newaxis, :]
            mdata["LONG"] = this_dsp["LONG"].values.T[np.newaxis, :]
            mdata["PRES"] = this_dsp["PRES"].values
            mdata["TEMP"] = this_dsp["TEMP"].values
            mdata["PTMP"] = this_dsp["PTMP"].values
            mdata["SAL"] = this_dsp["SAL"].values
            return mdata

        def pretty_print_count(dd, txt):
            # if dd.argo._type == "point":
            #     np = len(dd['N_POINTS'].values)
            #     nc = len(dd.argo.point2profile()['N_PROF'].values)
            # else:
            #     np = len(dd.argo.profile2point()['N_POINTS'].values)
            #     nc = len(dd['N_PROF'].values)
            out = []
            np, nc = dd.argo.N_POINTS, dd.argo.N_PROF
            out.append("%i points / %i profiles in dataset %s" % (np, nc, txt))
            # np.unique(this['PSAL_QC'].values))
            # out.append(pd.to_datetime(dd['TIME'][0].values).strftime('%Y/%m/%d %H:%M:%S'))
            return "\n".join(out)

        def getfilled_bins(pressure, bins):
            ip = np.digitize(np.unique(pressure), bins, right=False)
            ii, ij = np.unique(ip, return_index=True)
            ii = ii[np.where(ii - 1 > 0)] - 1
            return bins[ii]

        def preprocess_one_float(this_one: xr.Dataset,
                                 this_path: str or os.PathLike = None,
                                 select: str = 'deep',
                                 debug_output: bool = False):
            """ Run the entire preprocessing on a given dataset with one float data """

            # Add potential temperature:
            if "PTEMP" not in this_one:
                this_one = this_one.argo.teos10(vlist=["PTEMP"], inplace=True)

            # Only use Ascending profiles:
            # https://github.com/euroargodev/dm_floats/blob/c580b15202facaa0848ebe109103abe508d0dd5b/src/ow_source/create_float_source.m#L143
            this_one = this_one.argo._where(this_one["DIRECTION"] == "A", drop=True)
            log.debug(pretty_print_count(this_one, "after direction selection"))

            # Todo: ensure we load only the primary profile of cycles with multiple sampling schemes:
            # https://github.com/euroargodev/dm_floats/blob/c580b15202facaa0848ebe109103abe508d0dd5b/src/ow_source/create_float_source.m#L194

            # # Subsample and align vertical levels (max 1 level every 10db):
            # https://github.com/euroargodev/dm_floats/blob/c580b15202facaa0848ebe109103abe508d0dd5b/src/ow_source/create_float_source.m#L208
            # this_one = this_one.argo.align_std_bins(inplace=False)
            # log.debug(pretty_print_count(this_one, "after vertical levels subsampling"))

            # Filter variables according to OWC workflow
            # (I don't understand why this_one come at the end of the Matlab routine ...)
            # https://github.com/euroargodev/dm_floats/blob/c580b15202facaa0848ebe109103abe508d0dd5b/src/ow_source/create_float_source.m#L258
            this_one = this_one.argo.filter_scalib_pres(force=force, inplace=False)
            log.debug(pretty_print_count(this_one, "after pressure fields selection"))

            # Filter along some QC:
            # https://github.com/euroargodev/dm_floats/blob/c580b15202facaa0848ebe109103abe508d0dd5b/src/ow_source/create_float_source.m#L372
            this_one = this_one.argo.filter_qc(
                QC_list=[0, 1, 2], QC_fields=["TIME_QC"], drop=True
            )  # Matlab says to reject > 3
            # https://github.com/euroargodev/dm_floats/blob/c580b15202facaa0848ebe109103abe508d0dd5b/src/ow_source/create_float_source.m#L420
            this_one = this_one.argo.filter_qc(
                QC_list=[v for v in range(10) if v != 3], QC_fields=["PRES_QC"], drop=True
            )  # Matlab says to keep != 3
            this_one = this_one.argo.filter_qc(
                QC_list=[v for v in range(10) if v != 4],
                QC_fields=["PRES_QC", "TEMP_QC", "PSAL_QC"],
                drop=True,
                mode="any",
            )  # Matlab says to keep != 4
            if len(this_one["N_POINTS"]) == 0:
                raise DataNotFound(
                    "All data have been discarded because either PSAL_QC or TEMP_QC is filled with 4 or"
                    " PRES_QC is filled with 3 or 4\n"
                    "NO SOURCE FILE WILL BE GENERATED !!!"
                )
            log.debug(pretty_print_count(this_one, "after QC filter"))

            # Exclude dummies
            # https://github.com/euroargodev/dm_floats/blob/c580b15202facaa0848ebe109103abe508d0dd5b/src/ow_source/create_float_source.m#L427
            this_one = (
                this_one
                .argo._where(this_one["PSAL"] <= 50, drop=True)
                .argo._where(this_one["PSAL"] >= 0, drop=True)
                .argo._where(this_one["PTEMP"] <= 50, drop=True)
                .argo._where(this_one["PTEMP"] >= -10, drop=True)
                .argo._where(this_one["PRES"] <= 6000, drop=True)
                .argo._where(this_one["PRES"] >= 0, drop=True)
            )
            if len(this_one["N_POINTS"]) == 0:
                raise DataNotFound(
                    "All data have been discarded because they are filled with values out of range\n"
                    "NO SOURCE FILE WILL BE GENERATED !!!"
                )
            log.debug(pretty_print_count(this_one, "after dummy values exclusion"))

            # Transform measurements to a collection of profiles for Matlab-like formation:
            this_one = this_one.argo.point2profile()

            # Subsample and align vertical levels (max 1 level every 10db):
            # https://github.com/euroargodev/dm_floats/blob/c580b15202facaa0848ebe109103abe508d0dd5b/src/ow_source/create_float_source.m#L208
            # https://github.com/euroargodev/dm_floats/blob/c580b15202facaa0848ebe109103abe508d0dd5b/src/ow_source/create_float_source.m#L451
            bins = np.arange(0.0, np.max(this_one["PRES"]) + 10.0, 10.0)
            this_one = this_one.argo.groupby_pressure_bins(bins=bins, select=select, axis='PRES')
            log.debug(pretty_print_count(this_one, "after vertical levels subsampling and re-alignment"))

            # Compute fractional year:
            # https://github.com/euroargodev/dm_floats/blob/c580b15202facaa0848ebe109103abe508d0dd5b/src/ow_source/create_float_source.m#L334
            DATES = np.array(
                [toYearFraction(d) for d in pd.to_datetime(this_one["TIME"].values)]
            )[np.newaxis, :]

            # Read measurements:
            PRES = this_one["PRES"].values.T  # (mxn)
            TEMP = this_one["TEMP"].values.T  # (mxn)
            PTMP = this_one["PTEMP"].values.T  # (mxn)
            SAL = this_one["PSAL"].values.T  # (mxn)
            LAT = this_one["LATITUDE"].values[np.newaxis, :]
            LONG = this_one["LONGITUDE"].values[np.newaxis, :]
            LONG[0][np.argwhere(LONG[0] < 0)] = LONG[0][np.argwhere(LONG[0] < 0)] + 360
            PROFILE_NO = this_one["CYCLE_NUMBER"].values[np.newaxis, :]

            # Create dataset with preprocessed data:
            this_one_dsp_processed = xr.DataArray(
                PRES,
                dims=["m", "n"],
                coords={"m": np.arange(0, PRES.shape[0]), "n": np.arange(0, PRES.shape[1])},
                name="PRES",
            ).to_dataset(promote_attrs=False)
            this_one_dsp_processed["TEMP"] = xr.DataArray(
                TEMP,
                dims=["m", "n"],
                coords={"m": np.arange(0, TEMP.shape[0]), "n": np.arange(0, TEMP.shape[1])},
                name="TEMP",
            )
            this_one_dsp_processed["PTMP"] = xr.DataArray(
                PTMP,
                dims=["m", "n"],
                coords={"m": np.arange(0, PTMP.shape[0]), "n": np.arange(0, PTMP.shape[1])},
                name="PTMP",
            )
            this_one_dsp_processed["SAL"] = xr.DataArray(
                SAL,
                dims=["m", "n"],
                coords={"m": np.arange(0, SAL.shape[0]), "n": np.arange(0, SAL.shape[1])},
                name="SAL",
            )
            this_one_dsp_processed["PROFILE_NO"] = xr.DataArray(
                PROFILE_NO[0, :],
                dims=["n"],
                coords={"n": np.arange(0, PROFILE_NO.shape[1])},
                name="PROFILE_NO",
            )
            this_one_dsp_processed["DATES"] = xr.DataArray(
                DATES[0, :],
                dims=["n"],
                coords={"n": np.arange(0, DATES.shape[1])},
                name="DATES",
            )
            this_one_dsp_processed["LAT"] = xr.DataArray(
                LAT[0, :], dims=["n"], coords={"n": np.arange(0, LAT.shape[1])}, name="LAT"
            )
            this_one_dsp_processed["LONG"] = xr.DataArray(
                LONG[0, :],
                dims=["n"],
                coords={"n": np.arange(0, LONG.shape[1])},
                name="LONG",
            )
            this_one_dsp_processed["m"].attrs = {"long_name": "vertical levels"}
            this_one_dsp_processed["n"].attrs = {"long_name": "profiles"}

            # Create Matlab dictionary with preprocessed data (to be used by savemat):
            mdata = ds2mat(this_one_dsp_processed)

            # Output
            log.debug("float source data saved in: %s" % this_path)
            if this_path is None:
                if debug_output:
                    return mdata, this_one_dsp_processed, this_one  # For debug/devel
                else:
                    return this_one_dsp_processed
            else:
                from scipy.io import savemat
                # Validity check of the path type is delegated to savemat
                return savemat(this_path, mdata, appendmat=False, format=format, do_compression=do_compression)

        # Run pre-processing for each float data
        output = {}
        for WMO in np.unique(this['PLATFORM_NUMBER']):
            log.debug("> Preprocessing data for float WMO %i" % WMO)
            this_float = this.argo._where(this['PLATFORM_NUMBER'] == WMO, drop=True)
            if path is None:
                output[WMO] = preprocess_one_float(this_float, this_path=path, select=select, debug_output=debug_output)
            else:
                os.makedirs(path, exist_ok=True)  # Make path exists
                float_path = os.path.join(path, "%s%i%s.mat" % (file_pref, WMO, file_suff))
                preprocess_one_float(this_float, this_path=float_path, select=select, debug_output=debug_output)
                output[WMO] = float_path
        if path is None:
            log.debug("===================== END create_float_source")
            return output<|MERGE_RESOLUTION|>--- conflicted
+++ resolved
@@ -208,183 +208,8 @@
             #todo: This is hard coded, but should be retrieved from an API somewhere.
             Should be able to handle all possible variables encountered in the Argo dataset.
         """
-        ds = self._obj
-<<<<<<< HEAD
-
-        list_str = [
-            "PLATFORM_NUMBER",
-            "DATA_MODE",
-            "DIRECTION",
-            "DATA_CENTRE",
-            "DATA_TYPE",
-            "FORMAT_VERSION",
-            "HANDBOOK_VERSION",
-            "PROJECT_NAME",
-            "PI_NAME",
-            "STATION_PARAMETERS",
-            "DATA_CENTER",
-            "DC_REFERENCE",
-            "DATA_STATE_INDICATOR",
-            "PLATFORM_TYPE",
-            "FIRMWARE_VERSION",
-            "POSITIONING_SYSTEM",
-            "PROFILE_PRES_QC",
-            "PROFILE_PSAL_QC",
-            "PROFILE_TEMP_QC",
-            "PARAMETER",
-            "SCIENTIFIC_CALIB_EQUATION",
-            "SCIENTIFIC_CALIB_COEFFICIENT",
-            "SCIENTIFIC_CALIB_COMMENT",
-            "HISTORY_INSTITUTION",
-            "HISTORY_STEP",
-            "HISTORY_SOFTWARE",
-            "HISTORY_SOFTWARE_RELEASE",
-            "HISTORY_REFERENCE",
-            "HISTORY_QCTEST",
-            "HISTORY_ACTION",
-            "HISTORY_PARAMETER",
-            "VERTICAL_SAMPLING_SCHEME",
-            "FLOAT_SERIAL_NO",
-        ]
-        list_int = [
-            "PLATFORM_NUMBER",
-            "WMO_INST_TYPE",
-            "WMO_INST_TYPE",
-            "CYCLE_NUMBER",
-            "CONFIG_MISSION_NUMBER",
-        ]
-        list_datetime = [
-            "REFERENCE_DATE_TIME",
-            "DATE_CREATION",
-            "DATE_UPDATE",
-            "JULD",
-            "JULD_LOCATION",
-            "SCIENTIFIC_CALIB_DATE",
-            "HISTORY_DATE",
-            "TIME"
-        ]
-
-        def fix_weird_bytes(x):
-            x = x.replace(b"\xb1", b"+/-")
-            return x
-        fix_weird_bytes = np.vectorize(fix_weird_bytes)
-
-        def cast_this(da, type):
-            """ Low-level casting of DataArray values """
-            try:
-                da.values = da.values.astype(type)
-                da.attrs["casted"] = 1
-            except Exception:
-                log.warning(["Oops!", sys.exc_info()[0], "occurred."])
-                log.warning(["Fail to cast: ", da.dtype, "into:", type, "for: ", da.name])
-                log.warning(["Encountered unique values:", np.unique(da)])
-            return da
-
-        def cast_this_da(da):
-            """ Cast any DataArray """
-            v = da.name
-            da.attrs["casted"] = 0
-            if v in list_str and da.dtype == "O":  # Object
-                if v in ["SCIENTIFIC_CALIB_COEFFICIENT"]:
-                    da.values = fix_weird_bytes(da.values)
-                da = cast_this(da, str)
-
-            if v in list_int:  # and da.dtype == 'O':  # Object
-                da = cast_this(da, np.int32)
-
-            if v in list_datetime and da.dtype == "O":  # Object
-                if (
-                    "conventions" in da.attrs
-                    and da.attrs["conventions"] == "YYYYMMDDHHMISS"
-                ):
-                    if da.size != 0:
-                        if len(da.dims) <= 1:
-                            val = da.astype(str).values.astype("U14")
-                            # This should not happen, but still ! That's real world data
-                            val[val == "              "] = "nan"
-                            da.values = pd.to_datetime(val, format="%Y%m%d%H%M%S")
-                        else:
-                            s = da.stack(dummy_index=da.dims)
-                            val = s.astype(str).values.astype("U14")
-                            # This should not happen, but still ! That's real world data
-                            val[val == ""] = "nan"
-                            val[val == "              "] = "nan"
-                            #
-                            s.values = pd.to_datetime(val, format="%Y%m%d%H%M%S")
-                            da.values = s.unstack("dummy_index")
-                        da = cast_this(da, np.datetime64)
-                    else:
-                        da = cast_this(da, np.datetime64)
-
-                elif v == "SCIENTIFIC_CALIB_DATE":
-                    da = cast_this(da, str)
-                    s = da.stack(dummy_index=da.dims)
-                    s.values = pd.to_datetime(s.values, format="%Y%m%d%H%M%S")
-                    da.values = (s.unstack("dummy_index")).values
-                    da = cast_this(da, np.datetime64)
-
-            if "QC" in v and "PROFILE" not in v and "QCTEST" not in v:
-                if da.dtype == "O":  # convert object to string
-                    da = cast_this(da, str)
-
-                # Address weird string values:
-                # (replace missing or nan values by a '0' that will be cast as an integer later
-
-                if da.dtype == "<U3":  # string, len 3 because of a 'nan' somewhere
-                    ii = (
-                        da == "   "
-                    )  # This should not happen, but still ! That's real world data
-                    da = xr.where(ii, "0", da)
-
-                    ii = (
-                        da == "nan"
-                    )  # This should not happen, but still ! That's real world data
-                    da = xr.where(ii, "0", da)
-
-                    # Get back to regular U1 string
-                    da = cast_this(da, np.dtype("U1"))
-
-                if da.dtype == "<U1":  # string
-                    ii = (
-                        da == ""
-                    )  # This should not happen, but still ! That's real world data
-                    da = xr.where(ii, "0", da)
-
-                    ii = (
-                        da == " "
-                    )  # This should not happen, but still ! That's real world data
-                    da = xr.where(ii, "0", da)
-
-                    ii = (
-                        da == "n"
-                    )  # This should not happen, but still ! That's real world data
-                    da = xr.where(ii, "0", da)
-
-                # finally convert QC strings to integers:
-                da = cast_this(da, np.int32)
-
-            if da.dtype == 'O':
-                # By default, try to cast as float:
-                da = cast_this(da, np.float32)
-
-            if da.dtype != "O":
-                da.attrs["casted"] = 1
-
-            return da
-
-        for v in ds.variables:
-            try:
-                ds[v] = cast_this_da(ds[v])
-            except Exception:
-                log.debug(["Oops!", sys.exc_info()[0], "occurred."])
-                log.debug(["Fail to cast: %s " % v])
-                log.debug(["Encountered unique values:", np.unique(ds[v])])
-                raise
-
-        return ds
-=======
-        return cast_types(ds)
->>>>>>> 7dcccc70
+        return cast_types(self._obj)
+
 
     def uid(self, wmo_or_uid, cyc=None, direction=None):
         """ UID encoder/decoder
