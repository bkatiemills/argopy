# -*- coding: utf-8 -*-

"""
argopy.data_fetchers.erddap
~~~~~~~~~~~~~~~~~~~~~~~~~~~

This module contains Argo meta-data fetcher for Ifremer ERDDAP.

This is not intended to be used directly, only by the facade at fetchers.py

"""

import pandas as pd
import numpy as np
import copy

from abc import ABC, abstractmethod

<<<<<<< HEAD
from argopy.utilities import load_dict, mapp_dict, isconnected
=======
from argopy.utilities import load_dict, mapp_dict, format_oneline
>>>>>>> 78c2551f
from argopy.stores import httpstore

# Dirty fix before https://github.com/ioos/erddapy/issues/140
if isconnected():
    from erddapy import ERDDAP
    from erddapy.utilities import parse_dates, quote_string_constraints

access_points = ['wmo', 'box']
exit_formats = ['xarray', 'dataframe']
dataset_ids = ['phy']  # First is default
api_server = 'https://www.ifremer.fr/erddap'  # API root url
api_server_check = api_server + '/info/ArgoFloats/index.json'  # URL to check if the API is alive


class ErddapArgoIndexFetcher(ABC):
    """ Manage access to Argo index through Ifremer ERDDAP

        ERDDAP transaction are managed with the erddapy library

        __author__: kevin.balem@ifremer.fr
    """

    ###
    # Methods to be customised for a specific erddap request
    ###
    @abstractmethod
    def init(self):
        """ Initialisation for a specific fetcher """
        pass

    @abstractmethod
    def define_constraints(self):
        """ Define erddapy constraints """
        pass

    @abstractmethod
    def cname(self):
        """ Return a unique string defining the request """
        pass

    ###
    # Methods that must not changed
    ###
    def __init__(self,
                 cache: bool = False,
                 cachedir: str = "",
                 **kwargs):
        """ Instantiate an ERDDAP Argo index loader with force caching """
        self.fs = httpstore(cache=cache, cachedir=cachedir, timeout=120)
        self.definition = 'Ifremer erddap Argo index fetcher'
        self.dataset_id = 'index'
        self.server = api_server
        self.init(**kwargs)
        self._init_erddapy()

    def __repr__(self):
        summary = ["<indexfetcher.erddap>"]
        summary.append("Name: %s" % self.definition)
        summary.append("API: %s" % api_server)
        summary.append("Domain: %s" % format_oneline(self.cname()))
        return '\n'.join(summary)

    def _format(self, x, typ):
        """ string formating helper """
        if typ == 'lon':
            if x < 0:
                x = 360. + x
            return ("%05d") % (x * 100.)
        if typ == 'lat':
            return ("%05d") % (x * 100.)
        if typ == 'prs':
            return ("%05d") % (np.abs(x)*10.)
        if typ == 'tim':
            return pd.to_datetime(x).strftime('%Y-%m-%d')
        return str(x)

    def _init_erddapy(self):
        # Init erddapy
        self.erddap = ERDDAP(
            server=self.server,
            protocol='tabledap'
        )
        self.erddap.response = 'csv'
        self.erddap.dataset_id = 'ArgoFloats-index'
        return self

    @property
    def cachepath(self):
        """ Return path to cache file for this request """
        return self.fs.cachepath(self.url)

    @property
    def url(self, response=None):
        """ Return the URL used to download data

        """
        # Replace erddapy get_download_url
        # We need to replace it to better handle http responses with by-passing the _check_url_response
        # https://github.com/ioos/erddapy/blob/fa1f2c15304938cd0aa132946c22b0427fd61c81/erddapy/erddapy.py#L247

        # Define constraint to select this box of data:
        self.define_constraints()  # This will affect self.erddap.constraints

        # Define the list of variables to retrieve - all for the index
        self.erddap.variables = ['file', 'date', 'longitude', 'latitude',
                                 'ocean', 'profiler_type', 'institution', 'date_update']

        #
        dataset_id = self.erddap.dataset_id
        protocol = self.erddap.protocol
        variables = self.erddap.variables
        if not response:
            response = self.erddap.response
        constraints = self.erddap.constraints
        url = f"{self.erddap.server}/{protocol}/{dataset_id}.{response}?"
        if variables:
            variables = ",".join(variables)
            url += f"{variables}"

        if constraints:
            _constraints = copy.copy(constraints)
            for k, v in _constraints.items():
                if k.startswith("time"):
                    _constraints.update({k: parse_dates(v)})
            _constraints = quote_string_constraints(_constraints)
            _constraints = "".join([f"&{k}{v}" for k, v in _constraints.items()])

            url += f"{_constraints}"

        url += '&distinct()&orderBy("date")'
        # In erddapy:
        # url = _distinct(url, **kwargs)
        # return _check_url_response(url, **self.requests_kwargs)
        return url

    def to_dataframe(self):
        """ Load Argo index and return a pandas dataframe """

        # Download data: get a csv, open it as pandas dataframe, create wmo field
        df = self.fs.read_csv(self.url, parse_dates=True, skiprows=[1])

        # erddap date format : 2019-03-21T00:00:35Z
        df['date'] = pd.to_datetime(df['date'], format="%Y-%m-%dT%H:%M:%SZ")
        df['date_update'] = pd.to_datetime(df['date_update'], format="%Y-%m-%dT%H:%M:%SZ")
        df['wmo'] = df.file.apply(lambda x: int(x.split('/')[1]))

        # institution & profiler mapping
        institution_dictionnary = load_dict('institutions')
        df['tmp1'] = df.institution.apply(lambda x: mapp_dict(institution_dictionnary, x))
        df = df.rename(columns={"institution": "institution_code", "tmp1": "institution"})

        profiler_dictionnary = load_dict('profilers')
        df['profiler'] = df.profiler_type.apply(lambda x: mapp_dict(profiler_dictionnary, int(x)))
        df = df.rename(columns={"profiler_type": "profiler_code"})

        return df

    def to_xarray(self):
        """ Load Argo index and return a xarray Dataset """
        return self.to_dataframe().to_xarray()

    def clear_cache(self):
        """ Remove cache files and entries from resources open with this fetcher """
        return self.fs.clear_cache()


class Fetch_wmo(ErddapArgoIndexFetcher):
    """ Manage access to Argo Index through Ifremer ERDDAP for: a list of WMOs

    """

    def init(self, WMO=[]):
        """ Create Argo data loader for WMOs

            Parameters
            ----------
            WMO : list(int)
                The list of WMOs to load all Argo data for.
        """
        if isinstance(WMO, int):
            WMO = [WMO]  # Make sure we deal with a list
        self.WMO = WMO
        self.definition = 'Ifremer erddap Argo Index fetcher for floats'
        return self

    def define_constraints(self):
        """ Define erddap constraints """
        #  'file=~': "(.*)(R|D)(6902746_|6902747_)(.*)"
        self.erddap.constraints = {'file=~': "(.*)(R|D)("+"|".join(["%i" % i for i in self.WMO])+")(_.*)"}
        return self

    def cname(self):
        """ Return a unique string defining the constraints """
        if len(self.WMO) > 1:
            listname = ["WMO%i" % i for i in self.WMO]
            listname = ";".join(listname)
        else:
            listname = "WMO%i" % self.WMO[0]
        return listname


class Fetch_box(ErddapArgoIndexFetcher):
    """ Manage access to Argo Index through Ifremer ERDDAP for: an ocean rectangle

        __author__: kevin.balem@ifremer.fr
    """

    def init(self, box=[]):
        """ Create Argo Index loader

            Parameters
            ----------
            box : list(float, float, float, float, str, str)
            The box domain to load all Argo data for:
            box = [lon_min, lon_max, lat_min, lat_max, datim_min, datim_max]
        """
        if len(box) == 4:
            # Use all time line:
            box.append('1900-01-01')
            box.append('2100-12-31')
        elif len(box) != 6:
            raise ValueError('Box must have 4 or 6 elements : [lon_min, lon_max, lat_min, lat_max, datim_min, datim_max] ')
        self.BOX = box
        self.definition = 'Ifremer erddap Argo Index fetcher for a space/time region'

        return self

    def define_constraints(self):
        """ Define request constraints """
        self.erddap.constraints = {'longitude>=': self.BOX[0]}
        self.erddap.constraints.update({'longitude<=': self.BOX[1]})
        self.erddap.constraints.update({'latitude>=': self.BOX[2]})
        self.erddap.constraints.update({'latitude<=': self.BOX[3]})
        self.erddap.constraints.update({'date>=': self.BOX[4]})
        self.erddap.constraints.update({'date<=': self.BOX[5]})
        return None

    def cname(self):
        """ Return a unique string defining the constraints """
        BOX = self.BOX
        boxname = ("[x=%0.2f/%0.2f; y=%0.2f/%0.2f; t=%s/%s]") % \
                  (BOX[0], BOX[1], BOX[2], BOX[3], self._format(BOX[4], 'tim'), self._format(BOX[5], 'tim'))
        return boxname<|MERGE_RESOLUTION|>--- conflicted
+++ resolved
@@ -16,11 +16,7 @@
 
 from abc import ABC, abstractmethod
 
-<<<<<<< HEAD
-from argopy.utilities import load_dict, mapp_dict, isconnected
-=======
-from argopy.utilities import load_dict, mapp_dict, format_oneline
->>>>>>> 78c2551f
+from argopy.utilities import load_dict, mapp_dict, isconnected, format_oneline
 from argopy.stores import httpstore
 
 # Dirty fix before https://github.com/ioos/erddapy/issues/140
