# -*- coding: utf-8 -*-

"""
argopy.data_fetchers.erddap
~~~~~~~~~~~~~~~~~~~~~~~~~~~

This module contains Argo data fetcher for Ifremer ERDDAP.

This is not intended to be used directly, only by the facade at fetchers.py

"""

import sys
import pandas as pd
import numpy as np
import copy
import warnings

from abc import abstractmethod
import getpass

from .proto import ArgoDataFetcherProto
from argopy.options import OPTIONS
from argopy.utilities import list_standard_variables, isconnected, Chunker, format_oneline, is_box
from argopy.stores import httpstore
from argopy.plotters import open_dashboard

<<<<<<< HEAD
# Load erddapy according to available version (breaking changes in v0.8.0)
try:
    from erddapy import ERDDAP
    from erddapy.utilities import parse_dates, quote_string_constraints
except:
    # >= v0.8.0
    from erddapy.erddapy import ERDDAP
    from erddapy.erddapy import _quote_string_constraints as quote_string_constraints
    from erddapy.erddapy import parse_dates
=======
# Dirty fix before https://github.com/ioos/erddapy/issues/140
if isconnected():
    from erddapy import ERDDAP
    from erddapy.utilities import parse_dates, quote_string_constraints
else:
    from unittest.mock import MagicMock
    sys.modules['ERDDAP'] = MagicMock()
>>>>>>> e16c432b


access_points = ['wmo', 'box']
exit_formats = ['xarray']
dataset_ids = ['phy', 'ref', 'bgc']  # First is default
api_server = 'https://www.ifremer.fr/erddap'  # API root url
api_server_check = api_server + '/info/ArgoFloats/index.json'  # URL to check if the API is alive


class ErddapArgoDataFetcher(ArgoDataFetcherProto):
    """ Manage access to Argo data through Ifremer ERDDAP

        ERDDAP transaction are managed with the erddapy library

    """

    ###
    # Methods to be customised for a specific erddap request
    ###
    @abstractmethod
    def init(self, *args, **kwargs):
        """ Initialisation for a specific fetcher """
        pass

    @abstractmethod
    def define_constraints(self):
        """ Define erddapy constraints """
        pass

    @abstractmethod
    def cname(self):
        """ Return a unique string defining the request

            Provide this string to populate meta data and titles
        """
        pass

    @property
    def uri(self) -> list:
        """ Return the list of Unique Resource Identifier (URI) to download data """
        pass

    ###
    # Methods that must not change
    ###

    def __init__(
        self,
        ds: str = "",
        cache: bool = False,
        cachedir: str = "",
        parallel: bool = False,
        parallel_method: str = "thread",
        progress: bool = False,
        chunks: str = "auto",
        chunks_maxsize: dict = {},
        api_timeout: int = 0,
        **kwargs,
    ):
        """ Instantiate an ERDDAP Argo data fetcher

        Parameters
        ----------
        ds: str (optional)
            Dataset to load: 'phy' or 'ref' or 'bgc'
        cache: bool (optional)
            Cache data or not (default: False)
        cachedir: str (optional)
            Path to cache folder
        parallel: bool (optional)
            Chunk request to use parallel fetching (default: False)
        parallel_method: str (optional)
            Define the parallelization method: ``thread``, ``process`` or a :class:`dask.distributed.client.Client`.
        progress: bool (optional)
            Show a progress bar or not when ``parallel`` is set to True.
        chunks: 'auto' or dict of integers (optional)
            Dictionary with request access point as keys and number of chunks to create as values.
            Eg: {'wmo': 10} will create a maximum of 10 chunks along WMOs when used with ``Fetch_wmo``.
        chunks_maxsize: dict (optional)
            Dictionary with request access point as keys and chunk size as values (used as maximum values in
            'auto' chunking).
            Eg: {'wmo': 5} will create chunks with as many as 5 WMOs each.
        api_timeout: int (optional)
            Erddap request time out in seconds. Set to OPTIONS['api_timeout'] by default.
        """
        timeout = OPTIONS["api_timeout"] if api_timeout == 0 else api_timeout
        self.fs = httpstore(cache=cache, cachedir=cachedir, timeout=timeout, size_policy='head')
        self.definition = "Ifremer erddap Argo data fetcher"
        self.dataset_id = OPTIONS["dataset"] if ds == "" else ds
        self.server = api_server

        if not isinstance(parallel, bool):
            parallel_method = parallel
            parallel = True
        if parallel_method not in ["thread"]:
            raise ValueError(
                "erddap only support multi-threading, use 'thread' instead of '%s'"
                % parallel_method
            )
        self.parallel = parallel
        self.parallel_method = parallel_method
        self.progress = progress
        self.chunks = chunks
        self.chunks_maxsize = chunks_maxsize

        self.init(**kwargs)
        self._init_erddapy()

    def __repr__(self):
        summary = ["<datafetcher.erddap>"]
        summary.append("Name: %s" % self.definition)
        summary.append("API: %s" % api_server)
        summary.append("Domain: %s" % format_oneline(self.cname()))
        return "\n".join(summary)

    def _add_attributes(self, this):
        """ Add variables attributes not return by erddap requests (csv)

            This is hard coded, but should be retrieved from an API somewhere
        """
        for v in this.data_vars:
            if "TEMP" in v and "_QC" not in v:
                this[v].attrs = {
                    "long_name": "SEA TEMPERATURE IN SITU ITS-90 SCALE",
                    "standard_name": "sea_water_temperature",
                    "units": "degree_Celsius",
                    "valid_min": -2.0,
                    "valid_max": 40.0,
                    "resolution": 0.001,
                }
                if "ERROR" in v:
                    this[v].attrs["long_name"] = (
                        "ERROR IN %s" % this[v].attrs["long_name"]
                    )

        for v in this.data_vars:
            if "PSAL" in v and "_QC" not in v:
                this[v].attrs = {
                    "long_name": "PRACTICAL SALINITY",
                    "standard_name": "sea_water_salinity",
                    "units": "psu",
                    "valid_min": 0.0,
                    "valid_max": 43.0,
                    "resolution": 0.001,
                }
                if "ERROR" in v:
                    this[v].attrs["long_name"] = (
                        "ERROR IN %s" % this[v].attrs["long_name"]
                    )

        for v in this.data_vars:
            if "PRES" in v and "_QC" not in v:
                this[v].attrs = {
                    "long_name": "Sea Pressure",
                    "standard_name": "sea_water_pressure",
                    "units": "decibar",
                    "valid_min": 0.0,
                    "valid_max": 12000.0,
                    "resolution": 0.1,
                    "axis": "Z",
                }
                if "ERROR" in v:
                    this[v].attrs["long_name"] = (
                        "ERROR IN %s" % this[v].attrs["long_name"]
                    )

        for v in this.data_vars:
            if "DOXY" in v and "_QC" not in v:
                this[v].attrs = {
                    "long_name": "Dissolved oxygen",
                    "standard_name": "moles_of_oxygen_per_unit_mass_in_sea_water",
                    "units": "micromole/kg",
                    "valid_min": -5.0,
                    "valid_max": 600.0,
                    "resolution": 0.001,
                }
                if "ERROR" in v:
                    this[v].attrs["long_name"] = (
                        "ERROR IN %s" % this[v].attrs["long_name"]
                    )

        for v in this.data_vars:
            if "_QC" in v:
                attrs = {
                    "long_name": "Global quality flag of %s profile" % v,
                    "convention": "Argo reference table 2a",
                }
                this[v].attrs = attrs

        if "CYCLE_NUMBER" in this.data_vars:
            this["CYCLE_NUMBER"].attrs = {
                "long_name": "Float cycle number",
                "convention": "0..N, 0 : launch cycle (if exists), 1 : first complete cycle",
            }

        if "DATA_MODE" in this.data_vars:
            this["DATA_MODE"].attrs = {
                "long_name": "Delayed mode or real time data",
                "convention": "R : real time; D : delayed mode; A : real time with adjustment",
            }

        if "DIRECTION" in this.data_vars:
            this["DIRECTION"].attrs = {
                "long_name": "Direction of the station profiles",
                "convention": "A: ascending profiles, D: descending profiles",
            }

        if "PLATFORM_NUMBER" in this.data_vars:
            this["PLATFORM_NUMBER"].attrs = {
                "long_name": "Float unique identifier",
                "convention": "WMO float identifier : A9IIIII",
            }

        return this

    def _init_erddapy(self):
        # Init erddapy
        self.erddap = ERDDAP(server=self.server, protocol="tabledap")
        self.erddap.response = (
            "nc"  # This is a major change in v0.4, we used to work with csv files
        )

        if self.dataset_id == "phy":
            self.erddap.dataset_id = "ArgoFloats"
        elif self.dataset_id == "ref":
            self.erddap.dataset_id = "ArgoFloats-ref"
        elif self.dataset_id == "bgc":
            self.erddap.dataset_id = "ArgoFloats-bio"
        elif self.dataset_id == "fail":
            self.erddap.dataset_id = "invalid_db"
        else:
            raise ValueError(
                "Invalid database short name for Ifremer erddap (use: 'phy', 'bgc' or 'ref')"
            )
        return self

    @property
    def _minimal_vlist(self):
        """ Return the minimal list of variables to retrieve measurements for """
        vlist = list()
        if self.dataset_id == "phy" or self.dataset_id == "bgc":
            plist = [
                "data_mode",
                "latitude",
                "longitude",
                "position_qc",
                "time",
                "time_qc",
                "direction",
                "platform_number",
                "cycle_number",
                "config_mission_number",
                "vertical_sampling_scheme",
            ]
            [vlist.append(p) for p in plist]

            plist = ["pres", "temp", "psal"]
            if self.dataset_id == "bgc":
                plist = ["pres", "temp", "psal", "doxy"]
            [vlist.append(p) for p in plist]
            [vlist.append(p + "_qc") for p in plist]
            [vlist.append(p + "_adjusted") for p in plist]
            [vlist.append(p + "_adjusted_qc") for p in plist]
            [vlist.append(p + "_adjusted_error") for p in plist]

        elif self.dataset_id == "ref":
            plist = ["latitude", "longitude", "time", "platform_number", "cycle_number"]
            [vlist.append(p) for p in plist]
            plist = ["pres", "temp", "psal", "ptmp"]
            [vlist.append(p) for p in plist]

        return vlist

    @property
    def _dtype(self):
        """ Return a dictionary of data types for each variable requested to erddap in the minimal vlist """
        dref = {
            "data_mode": object,
            "latitude": np.float64,
            "longitude": np.float64,
            "position_qc": np.int64,
            "time": object,
            "time_qc": np.int64,
            "direction": object,
            "platform_number": np.int64,
            "cycle_number": np.int64,
            "pres": np.float64,
            "temp": np.float64,
            "psal": np.float64,
            "doxy": np.float64,
            "pres_qc": np.int64,
            "temp_qc": object,
            "psal_qc": object,
            "doxy_qc": object,
            "pres_adjusted": np.float64,
            "temp_adjusted": np.float64,
            "psal_adjusted": np.float64,
            "doxy_adjusted": np.float64,
            "pres_adjusted_qc": object,
            "temp_adjusted_qc": object,
            "psal_adjusted_qc": object,
            "doxy_adjusted_qc": object,
            "pres_adjusted_error": np.float64,
            "temp_adjusted_error": np.float64,
            "psal_adjusted_error": np.float64,
            "doxy_adjusted_error": np.float64,
            "ptmp": np.float64,
        }
        plist = self._minimal_vlist
        response = {}
        for p in plist:
            response[p] = dref[p]
        return response

    def cname(self):
        """ Return a unique string defining the constraints """
        return self._cname()

    @property
    def cachepath(self):
        """ Return path to cached file(s) for this request

        Returns
        -------
        list(str)
        """
        return [self.fs.cachepath(uri) for uri in self.uri]

    def get_url(self):
        """ Return the URL to download data requested

        Returns
        -------
        str
        """
        # Replace erddapy get_download_url()
        # We need to replace it to better handle http responses with by-passing the _check_url_response
        # https://github.com/ioos/erddapy/blob/fa1f2c15304938cd0aa132946c22b0427fd61c81/erddapy/erddapy.py#L247

        # First part of the URL:
        protocol = self.erddap.protocol
        dataset_id = self.erddap.dataset_id
        response = self.erddap.response
        url = f"{self.erddap.server}/{protocol}/{dataset_id}.{response}?"

        # Add variables to retrieve:
        self.erddap.variables = (
            self._minimal_vlist
        )  # Define the list of variables to retrieve
        variables = self.erddap.variables
        variables = ",".join(variables)
        url += f"{variables}"

        # Add constraints:
        self.define_constraints()  # Define constraint to select this box of data (affect self.erddap.constraints)
        constraints = self.erddap.constraints
        _constraints = copy.copy(constraints)
        for k, v in _constraints.items():
            if k.startswith("time"):
                _constraints.update({k: parse_dates(v)})
        _constraints = quote_string_constraints(_constraints)
        _constraints = "".join([f"&{k}{v}" for k, v in _constraints.items()])
        url += f"{_constraints}"

        # Last part:
        url += '&distinct()&orderBy("time,pres")'
        return url

    @property
    def N_POINTS(self) -> int:
        """ Number of measurements expected to be returned by a request """
        try:
            with self.fs.open(
                self.get_url().replace("." + self.erddap.response, ".ncHeader")
            ) as of:
                ncHeader = of.read().decode("utf-8")
            lines = [line for line in ncHeader.splitlines() if "row = " in line][0]
            return int(lines.split("=")[1].split(";")[0])
        except Exception:
            pass

    def to_xarray(self, errors: str = 'ignore'):
        """ Load Argo data and return a xarray.DataSet """

        # Download data
        if not self.parallel:
            if len(self.uri) == 1:
                ds = self.fs.open_dataset(self.uri[0])
            else:
                ds = self.fs.open_mfdataset(
                    self.uri, method="sequential", progress=self.progress, errors=errors
                )
        else:
            ds = self.fs.open_mfdataset(
                self.uri, method=self.parallel_method, progress=self.progress, errors=errors
            )

        ds = ds.rename({"row": "N_POINTS"})

        # Post-process the xarray.DataSet:

        # Set coordinates:
        coords = ("LATITUDE", "LONGITUDE", "TIME", "N_POINTS")
        ds = ds.reset_coords()
        ds["N_POINTS"] = ds["N_POINTS"]
        # Convert all coordinate variable names to upper case
        for v in ds.data_vars:
            ds = ds.rename({v: v.upper()})
        ds = ds.set_coords(coords)

        # Cast data types and add variable attributes (not available in the csv download):
        ds = ds.argo.cast_types()
        ds = self._add_attributes(ds)

        # More convention:
        #         ds = ds.rename({'pres': 'pressure'})

        # Remove erddap file attributes and replace them with argopy ones:
        ds.attrs = {}
        if self.dataset_id == "phy":
            ds.attrs["DATA_ID"] = "ARGO"
        elif self.dataset_id == "ref":
            ds.attrs["DATA_ID"] = "ARGO_Reference"
        elif self.dataset_id == "bgc":
            ds.attrs["DATA_ID"] = "ARGO-BGC"
        ds.attrs["DOI"] = "http://doi.org/10.17882/42182"
        ds.attrs["Fetched_from"] = self.erddap.server
        ds.attrs["Fetched_by"] = getpass.getuser()
        ds.attrs["Fetched_date"] = pd.to_datetime("now").strftime("%Y/%m/%d")
        ds.attrs["Fetched_constraints"] = self.cname()
        ds.attrs["Fetched_uri"] = self.uri
        ds = ds[np.sort(ds.data_vars)]

        #
        return ds

    def filter_data_mode(self, ds, **kwargs):
        ds = ds.argo.filter_data_mode(errors="ignore", **kwargs)
        if ds.argo._type == "point":
            ds["N_POINTS"] = np.arange(0, len(ds["N_POINTS"]))
        return ds

    def filter_qc(self, ds, **kwargs):
        ds = ds.argo.filter_qc(**kwargs)
        if ds.argo._type == "point":
            ds["N_POINTS"] = np.arange(0, len(ds["N_POINTS"]))
        return ds

    def filter_variables(self, ds, mode="standard"):
        if mode == "standard":
            to_remove = sorted(
                list(set(list(ds.data_vars)) - set(list_standard_variables()))
            )
            return ds.drop_vars(to_remove)
        else:
            return ds


class Fetch_wmo(ErddapArgoDataFetcher):
    """ Manage access to Argo data through Ifremer ERDDAP for: a list of WMOs

    This class is instantiated when a call is made to these facade access points:
        - `ArgoDataFetcher(src='erddap').float(**)`
        - `ArgoDataFetcher(src='erddap').profile(**)`

    """

    def init(self, WMO=[], CYC=None, **kw):
        """ Create Argo data loader for WMOs

            Parameters
            ----------
            WMO : list(int)
                The list of WMOs to load all Argo data for.
            CYC : int, np.array(int), list(int)
                The cycle numbers to load.
        """
        # Make sure we deal with a list of integers for WMOs:
        if not isinstance(WMO, list):
            WMO = [WMO]
        if not all(isinstance(x, (int, np.int64)) for x in WMO):
            raise ValueError("WMO must be a list of integers")

        if isinstance(CYC, int):
            CYC = np.array(
                (CYC,), dtype="int"
            )  # Make sure we deal with an array of integers
        if isinstance(CYC, list):
            CYC = np.array(
                CYC, dtype="int"
            )  # Make sure we deal with an array of integers

        self.WMO = WMO
        self.CYC = CYC

        self.definition = "?"
        if self.dataset_id == "phy":
            self.definition = "Ifremer erddap Argo data fetcher for floats"
        elif self.dataset_id == "ref":
            self.definition = "Ifremer erddap Argo REFERENCE data fetcher for floats"
        return self

    def define_constraints(self):
        """ Define erddap constraints """
        self.erddap.constraints = {
            "platform_number=~": "|".join(["%i" % i for i in self.WMO])
        }
        if isinstance(self.CYC, (np.ndarray)):
            self.erddap.constraints.update(
                {"cycle_number=~": "|".join(["%i" % i for i in self.CYC])}
            )
        return self

    @property
    def uri(self):
        """ List of URLs to load for a request

        Returns
        -------
        list(str)
        """
        if not self.parallel:
            if len(self.WMO) <= 5:  # todo: This max WMO number should be parameterized somewhere else
                # Retrieve all WMOs in a single request
                return [self.get_url()]
            else:
                # Retrieve one WMO by URL sequentially (same behaviour as localftp and argovis)
                urls = []
                for wmo in self.WMO:
                    urls.append(
                        Fetch_wmo(
                            WMO=wmo, CYC=self.CYC, ds=self.dataset_id, parallel=False
                        ).get_url()
                    )
                return urls
        else:
            self.Chunker = Chunker(
                {"wmo": self.WMO}, chunks=self.chunks, chunksize=self.chunks_maxsize
            )
            wmo_grps = self.Chunker.fit_transform()
            # self.chunks = C.chunks
            urls = []
            for wmos in wmo_grps:
                urls.append(
                    Fetch_wmo(
                        WMO=wmos, CYC=self.CYC, ds=self.dataset_id, parallel=False
                    ).get_url()
                )
            return urls

    def dashboard(self, **kw):
        if len(self.WMO) == 1:
            return open_dashboard(wmo=self.WMO[0], **kw)
        else:
            warnings.warn("Plot dashboard only available for a single float request")


class Fetch_box(ErddapArgoDataFetcher):
    """ Manage access to Argo data through Ifremer ERDDAP for: an ocean rectangle
    """

    def init(self, box: list, **kw):
        """ Create Argo data loader

            Parameters
            ----------
            box : list(float, float, float, float, float, float, str, str)
                The box domain to load all Argo data for:
                    box = [lon_min, lon_max, lat_min, lat_max, pres_min, pres_max]
                    or:
                    box = [lon_min, lon_max, lat_min, lat_max, pres_min, pres_max, datim_min, datim_max]
        """
        # if len(box) == 6:
        # Select the last months of data:
        # end = pd.to_datetime('now')
        # start = end - pd.DateOffset(months=1)
        # box.append(start.strftime('%Y-%m-%d'))
        # box.append(end.strftime('%Y-%m-%d'))
        is_box(box, errors="raise")
        self.BOX = box

        if self.dataset_id == "phy":
            self.definition = "Ifremer erddap Argo data fetcher for a space/time region"
        elif self.dataset_id == "ref":
            self.definition = (
                "Ifremer erddap Argo REFERENCE data fetcher for a space/time region"
            )

        return self

    def define_constraints(self):
        """ Define request constraints """
        self.erddap.constraints = {"longitude>=": self.BOX[0]}
        self.erddap.constraints.update({"longitude<=": self.BOX[1]})
        self.erddap.constraints.update({"latitude>=": self.BOX[2]})
        self.erddap.constraints.update({"latitude<=": self.BOX[3]})
        self.erddap.constraints.update({"pres>=": self.BOX[4]})
        self.erddap.constraints.update({"pres<=": self.BOX[5]})
        if len(self.BOX) == 8:
            self.erddap.constraints.update({"time>=": self.BOX[6]})
            self.erddap.constraints.update({"time<=": self.BOX[7]})
        return None

    @property
    def uri(self):
        """ List of files to load for a request

        Returns
        -------
        list(str)
        """
        if not self.parallel:
            return [self.get_url()]
        else:
            self.Chunker = Chunker(
                {"box": self.BOX}, chunks=self.chunks, chunksize=self.chunks_maxsize
            )
            boxes = self.Chunker.fit_transform()
            urls = []
            for box in boxes:
                urls.append(Fetch_box(box=box, ds=self.dataset_id).get_url())
            return urls<|MERGE_RESOLUTION|>--- conflicted
+++ resolved
@@ -25,7 +25,7 @@
 from argopy.stores import httpstore
 from argopy.plotters import open_dashboard
 
-<<<<<<< HEAD
+
 # Load erddapy according to available version (breaking changes in v0.8.0)
 try:
     from erddapy import ERDDAP
@@ -35,15 +35,6 @@
     from erddapy.erddapy import ERDDAP
     from erddapy.erddapy import _quote_string_constraints as quote_string_constraints
     from erddapy.erddapy import parse_dates
-=======
-# Dirty fix before https://github.com/ioos/erddapy/issues/140
-if isconnected():
-    from erddapy import ERDDAP
-    from erddapy.utilities import parse_dates, quote_string_constraints
-else:
-    from unittest.mock import MagicMock
-    sys.modules['ERDDAP'] = MagicMock()
->>>>>>> e16c432b
 
 
 access_points = ['wmo', 'box']
