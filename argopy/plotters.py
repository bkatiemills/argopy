--- conflicted
+++ resolved
@@ -440,13 +440,7 @@
             if set_global:
                 ax.set_xlim(-180, 180)
                 ax.set_ylim(-90, 90)
-<<<<<<< HEAD
-            ax.grid(b=True, linewidth=1, color="gray", alpha=0.7, linestyle=":")
-            #todo: fix MatplotlibDeprecationWarning: The 'b' parameter of grid() has been renamed 'visible' since
-            # Matplotlib 3.5; support for the old name will be dropped two minor releases later.
-=======
             ax.grid(visible=True, linewidth=1, color="gray", alpha=0.7, linestyle=":")
->>>>>>> 9d8ea592
 
         if add_legend and nfloat <= 15:
             handles, labels = ax.get_legend_handles_labels()
