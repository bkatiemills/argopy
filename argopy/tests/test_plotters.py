"""
This file covers the plotters module
We test plotting functions from IndexFetcher and DataFetcher
"""
import pytest
<<<<<<< HEAD
import importlib
=======
import logging
>>>>>>> 61dd9c3d

import argopy
from argopy.errors import InvalidDashboard
from utils import (
    requires_gdac,
    requires_localftp,
    requires_connection,
    requires_matplotlib,
    requires_ipython,
    has_matplotlib,
    has_seaborn,
    has_cartopy,
    has_ipython,
)
from ..plot import bar_plot, plot_trajectory, open_sat_altim_report
from argopy import IndexFetcher as ArgoIndexFetcher
from argopy import DataFetcher as ArgoDataFetcher

if has_matplotlib:
    import matplotlib as mpl

if has_cartopy:
    import cartopy

log = logging.getLogger("argopy.tests.plot")


@pytest.mark.parametrize("board_type", ["invalid", "argovis", "op", "ocean-ops", "coriolis"], indirect=False)
def test_invalid_dashboard(board_type):
    # Test types without 'base'
    with pytest.raises(InvalidDashboard):
        argopy.dashboard(type=board_type, url_only=True)

@pytest.mark.parametrize("board_type", ["op", "ocean-ops", "coriolis"], indirect=False)
def test_invalid_dashboard_profile(board_type):
    # Test types without 'cyc'
    with pytest.raises(InvalidDashboard):
        argopy.dashboard(6902755, 12, type=board_type, url_only=True)

@pytest.mark.parametrize("board_type", ["data", "meta", "ea", "eric", "bgc"], indirect=False)
def test_valid_dashboard(board_type):
    # Test types with 'base'
    assert isinstance(argopy.dashboard(type=board_type, url_only=True), str)

@pytest.mark.parametrize("board_type", ["data", "meta", "ea", "eric", "argovis", "op", "ocean-ops", "bgc"], indirect=False)
def test_valid_dashboard_float(board_type):
    # Test types with 'wmo' (should be all)
    assert isinstance(argopy.dashboard(5904797, type=board_type, url_only=True), str)

@pytest.mark.parametrize("board_type", ["data", "meta", "ea", "eric", "argovis", "bgc"], indirect=False)
def test_valid_dashboard_profile(board_type):
    # Test types with 'cyc'
    assert isinstance(argopy.dashboard(5904797, 12, type=board_type, url_only=True), str)


@requires_ipython
@requires_connection
def test_valid_dashboard_ipython_output():
    import IPython

    dsh = argopy.dashboard()
    assert isinstance(dsh, IPython.lib.display.IFrame)

    dsh = argopy.dashboard(wmo=5904797)
    assert isinstance(dsh, IPython.lib.display.IFrame)

    dsh = argopy.dashboard(wmo=5904797, cyc=3)
    assert isinstance(dsh, IPython.lib.display.IFrame)


@requires_connection
def test_open_sat_altim_report():
    if has_ipython:
        import IPython

<<<<<<< HEAD
    assert argopy.plotters.open_sat_altim_report(WMO=5904797, embed='list') is None
=======
    # dsh = open_sat_altim_report(WMO=5904797, embed='slide')
    # if has_ipython:
    #     assert isinstance(dsh(0), IPython.display.Image)
    # else:
    #     assert isinstance(dsh, dict)
>>>>>>> 61dd9c3d

    dsh = open_sat_altim_report(WMO=5904797, embed='dropdown')
    if has_ipython:
        assert isinstance(dsh(5904797), IPython.display.Image)
    else:
        assert isinstance(dsh, dict)
    #
    # if has_ipython:
    #     open_sat_altim_report(WMO=5904797, embed='list')
    # else:
    #     assert isinstance(dsh, dict)
    #
    # dsh = open_sat_altim_report(WMO=5904797, embed=None)
    # assert isinstance(dsh, dict)
    # assert 5904797 in dsh


@requires_gdac
@requires_matplotlib
class Test_index_plot:
    src = "gdac"
    local_ftp = argopy.tutorial.open_dataset("localftp")[0]
    requests = {
        "float": [[2901623], [2901623, 6901929, 5906072]],
        "profile": [[2901623, 12], [6901929, [5, 45]]],
        "region": [
            [-60, -40, 40.0, 60.0],
            [-60, -40, 40.0, 60.0, "2007-08-01", "2007-09-01"],
        ],
    }

    def __test_traj_plot(self, df):
        for ws in [False, has_seaborn]:
            for wc in [False, has_cartopy]:
                for legend in [True, False]:
                    fig, ax = plot_trajectory(
                        df, with_seaborn=ws, with_cartopy=wc, add_legend=legend
                    )
                    assert isinstance(fig, mpl.figure.Figure)

                    expected_ax_type = (
                        cartopy.mpl.geoaxes.GeoAxesSubplot
                        if has_cartopy and wc
                        else mpl.axes.Axes
                    )
                    assert isinstance(ax, expected_ax_type)

                    expected_lg_type = mpl.legend.Legend if legend else type(None)
                    assert isinstance(ax.get_legend(), expected_lg_type)

                    mpl.pyplot.close(fig)

    def __test_bar_plot(self, df):
        for ws in [False, has_seaborn]:
            for by in [
                "institution",
                "profiler",
                "ocean"
            ]:
                fig, ax = bar_plot(df, by=by, with_seaborn=ws)
                assert isinstance(fig, mpl.figure.Figure)
                mpl.pyplot.close(fig)

    def test_traj_plot_region(self):
        with argopy.set_options(src=self.src, ftp=self.local_ftp):
            for arg in self.requests["region"]:
                loader = ArgoIndexFetcher().region(arg).load()
                self.__test_traj_plot(loader.index)

    def test_traj_plot_float(self):
        with argopy.set_options(src=self.src, ftp=self.local_ftp):
            for arg in self.requests["float"]:
                loader = ArgoIndexFetcher().float(arg).load()
                self.__test_traj_plot(loader.index)

    def test_traj_plot_profile(self):
        with argopy.set_options(src=self.src, ftp=self.local_ftp):
            for arg in self.requests["profile"]:
                loader = ArgoIndexFetcher().profile(*arg).load()
                self.__test_traj_plot(loader.index)

    def test_bar_plot_region(self):
        with argopy.set_options(src=self.src, ftp=self.local_ftp):
            for arg in self.requests["region"]:
                loader = ArgoIndexFetcher().region(arg).load()
                self.__test_bar_plot(loader.index)

    def test_bar_plot_float(self):
        with argopy.set_options(src=self.src, ftp=self.local_ftp):
            for arg in self.requests["float"]:
                loader = ArgoIndexFetcher().float(arg).load()
                self.__test_bar_plot(loader.index)

    def test_bar_plot_profile(self):
        with argopy.set_options(src=self.src, ftp=self.local_ftp):
            for arg in self.requests["profile"]:
                loader = ArgoIndexFetcher().profile(*arg).load()
                self.__test_bar_plot(loader.index)


@requires_gdac
@requires_matplotlib
class Test_data_plot:
    src = "gdac"
    local_ftp = argopy.tutorial.open_dataset("localftp")[0]
    requests = {
        "float": [[2901623], [2901623, 6901929, 5906072]],
        "profile": [[2901623, 12], [6901929, [5, 45]]],
        "region": [
            [-60, -40, 40.0, 60.0, 0., 10.],
            [-60, -40, 40.0, 60.0, 0., 10., "2007-08-01", "2007-09-01"],
        ],
    }

    def __test_traj_plot(self, df):
        for ws in [False, has_seaborn]:
            for wc in [False, has_cartopy]:
                for legend in [True, False]:
                    fig, ax = plot_trajectory(
                        df, with_seaborn=ws, with_cartopy=wc, add_legend=legend
                    )
                    assert isinstance(fig, mpl.figure.Figure)

                    expected_ax_type = (
                        cartopy.mpl.geoaxes.GeoAxesSubplot
                        if has_cartopy and wc
                        else mpl.axes.Axes
                    )
                    assert isinstance(ax, expected_ax_type)

                    expected_lg_type = mpl.legend.Legend if legend else type(None)
                    assert isinstance(ax.get_legend(), expected_lg_type)

                    mpl.pyplot.close(fig)

    def __test_bar_plot(self, df):
        for ws in [False, has_seaborn]:
            for by in [
                "institution",
                "profiler"
            ]:
                fig, ax = bar_plot(df, by=by, with_seaborn=ws)
                assert isinstance(fig, mpl.figure.Figure)
                mpl.pyplot.close(fig)

    def test_traj_plot_region(self):
        with argopy.set_options(src=self.src, ftp=self.local_ftp):
            for arg in self.requests["region"]:
                loader = ArgoDataFetcher().region(arg).load()
                self.__test_traj_plot(loader.index)

    def test_traj_plot_float(self):
        with argopy.set_options(src=self.src, ftp=self.local_ftp):
            for arg in self.requests["float"]:
                loader = ArgoDataFetcher().float(arg).load()
                self.__test_traj_plot(loader.index)

    def test_traj_plot_profile(self):
        with argopy.set_options(src=self.src, ftp=self.local_ftp):
            for arg in self.requests["profile"]:
                loader = ArgoDataFetcher().profile(*arg).load()
                self.__test_traj_plot(loader.index)

    def test_bar_plot_region(self):
        with argopy.set_options(src=self.src, ftp=self.local_ftp):
            for arg in self.requests["region"]:
                loader = ArgoDataFetcher().region(arg)
                self.__test_bar_plot(loader.to_index(full=True))

    def test_bar_plot_float(self):
        with argopy.set_options(src=self.src, ftp=self.local_ftp):
            for arg in self.requests["float"]:
                loader = ArgoDataFetcher().float(arg)
                self.__test_bar_plot(loader.to_index(full=True))

    def test_bar_plot_profile(self):
        with argopy.set_options(src=self.src, ftp=self.local_ftp):
            for arg in self.requests["profile"]:
                loader = ArgoDataFetcher().profile(*arg)
                self.__test_bar_plot(loader.to_index(full=True))<|MERGE_RESOLUTION|>--- conflicted
+++ resolved
@@ -3,11 +3,8 @@
 We test plotting functions from IndexFetcher and DataFetcher
 """
 import pytest
-<<<<<<< HEAD
 import importlib
-=======
 import logging
->>>>>>> 61dd9c3d
 
 import argopy
 from argopy.errors import InvalidDashboard
@@ -83,30 +80,11 @@
     if has_ipython:
         import IPython
 
-<<<<<<< HEAD
-    assert argopy.plotters.open_sat_altim_report(WMO=5904797, embed='list') is None
-=======
-    # dsh = open_sat_altim_report(WMO=5904797, embed='slide')
-    # if has_ipython:
-    #     assert isinstance(dsh(0), IPython.display.Image)
-    # else:
-    #     assert isinstance(dsh, dict)
->>>>>>> 61dd9c3d
-
     dsh = open_sat_altim_report(WMO=5904797, embed='dropdown')
     if has_ipython:
         assert isinstance(dsh(5904797), IPython.display.Image)
     else:
         assert isinstance(dsh, dict)
-    #
-    # if has_ipython:
-    #     open_sat_altim_report(WMO=5904797, embed='list')
-    # else:
-    #     assert isinstance(dsh, dict)
-    #
-    # dsh = open_sat_altim_report(WMO=5904797, embed=None)
-    # assert isinstance(dsh, dict)
-    # assert 5904797 in dsh
 
 
 @requires_gdac
