import pandas as pd

import pytest
import tempfile
import shutil
from fsspec.core import split_protocol
from urllib.parse import urlparse

import argopy
from argopy import IndexFetcher as ArgoIndexFetcher
from argopy.errors import (
    CacheFileNotFound,
    FileSystemHasNoCache,
    FtpPathError
)
from argopy.utilities import is_list_of_strings, isconnected
from argopy.options import check_gdac_path
from utils import (
    requires_gdac,
    safe_to_server_errors,
    fct_safe_to_server_errors
)
import logging

log = logging.getLogger("argopy.tests.index.gdac")
skip_for_debug = pytest.mark.skipif(True, reason="Taking too long !")


"""
List ftp hosts to be tested. 
Since the fetcher is compatible with host from local, http or ftp protocols, we
try to test them all:
"""
<<<<<<< HEAD
host_list = [argopy.tutorial.open_dataset("gdac")[0],
=======
VALID_HOSTS = [argopy.tutorial.open_dataset("localftp")[0],
>>>>>>> f6699d4c
             'https://data-argo.ifremer.fr',
             #'ftp://ftp.ifremer.fr/ifremer/argo',
               # 'ftp://usgodae.org/pub/outgoing/argo',  # ok, but takes too long to respond, slow down CI
             'MOCKFTP',  # keyword to use a fake/mocked ftp server (running on localhost)
               ]

"""
List access points to be tested.
For each access points, we list 2 scenarios to make sure all possibilities are tested
"""
VALID_ACCESS_POINTS = [
    {"float": [13857]},
    # {"float": [2901746, 4902252]},
    # {"profile": [2901746, 90]},
    {"profile": [13857, 90]},
    # {"profile": [6901929, np.arange(12, 14)]},
    # {"region": [-58.3, -58, 40.1, 40.3]},
    {"region": [-20, -16., 0, 1.]},
    {"region": [-20, -16., 0, 1., "1997-07-01", "1997-09-01"]},
    # {"region": [-60, -58, 40.0, 45.0, "2007-08-01", "2007-09-01"]},
    ]


@requires_gdac
def create_fetcher(fetcher_args, access_point, xfail=False):
    """ Create a fetcher for given facade options and access point

        Use xfail=True when a test with this fetcher is expected to fail
    """
    def core(fargs, apts):
        try:
            f = ArgoIndexFetcher(**fargs)
            if "float" in apts:
                f = f.float(apts['float'])
            elif "profile" in apts:
                f = f.profile(*apts['profile'])
            elif "region" in apts:
                f = f.region(apts['region'])
        except Exception:
            raise
        return f
    return fct_safe_to_server_errors(core)(fetcher_args, access_point, xfail=xfail)


def assert_fetcher(this_fetcher, cacheable=False):
    """ Assert structure of a fetcher """
    assert isinstance(this_fetcher.to_dataframe(), pd.core.frame.DataFrame)
    # assert is_list_of_strings(this_fetcher.uri)
    assert (this_fetcher.N_RECORDS >= 1)  # Make sure we loaded the index file content
    assert (this_fetcher.N_FILES >= 1)  # Make sure we found results
    if cacheable:
        assert is_list_of_strings(this_fetcher.cachepath)


def ftp_shortname(ftp):
    """Get a short name for scenarios IDs, given a FTP host"""
    if ftp != 'MOCKFTP':
        return (lambda x: 'file' if x == "" else x)(urlparse(ftp).scheme)
    else:
        return 'ftp_mocked'


# @skip_for_debug
@requires_gdac
class TestBackend:
    src = 'gdac'

    # Create list of tests scenarios
    # combine all hosts with all access points:
    scenarios = [(h, ap) for h in VALID_HOSTS for ap in VALID_ACCESS_POINTS]

    scenarios_ids = [
        "%s, %s" % (ftp_shortname(fix[0]), list(fix[1].keys())[0]) for fix
        in
        scenarios]

    def setup_class(self):
        """setup any state specific to the execution of the given class"""
        # Create the cache folder here, so that it's not the same for the pandas and pyarrow tests
        self.cachedir = tempfile.mkdtemp()

    def _patch_ftp(self, ftp):
        """Patch Mocked FTP server keyword"""
        if ftp == 'MOCKFTP':
            return pytest.MOCKFTP  # this was set in conftest.py
        else:
            return ftp

    def _setup_fetcher(self, this_request, cached=False):
        """Helper method to set-up options for a fetcher creation"""
        if isinstance(this_request.param, tuple):
            ftp = this_request.param[0]
            access_point = this_request.param[1]
        else:
            ftp = this_request.param
            access_point = VALID_ACCESS_POINTS[0]  # Use 1st valid access point

        N_RECORDS = None if 'tutorial' in ftp or 'MOCK' in ftp else 100  # Make sure we're not going to load the full index
        fetcher_args = {"src": self.src, "ftp": self._patch_ftp(ftp), "cache": False, "N_RECORDS": N_RECORDS}
        if cached:
            fetcher_args = {**fetcher_args, **{"cache": True, "cachedir": self.cachedir}}
        if not isconnected(fetcher_args['ftp']+"/"+"ar_index_global_prof.txt"):
            pytest.xfail("Fails because %s not available" % fetcher_args['ftp'])
        else:
            return fetcher_args, access_point

    @pytest.fixture
    def _make_a_fetcher(self, request):
        """ Fixture to create a FTP fetcher for a given host and access point """
        fetcher_args, access_point = self._setup_fetcher(request, cached=False)
        yield create_fetcher(fetcher_args, access_point).fetcher

    @pytest.fixture
    def _make_a_cached_fetcher(self, request):
        """ Fixture to create a cached FTP fetcher for a given host and access point """
        fetcher_args, access_point = self._setup_fetcher(request, cached=True)
        yield create_fetcher(fetcher_args, access_point).fetcher

    # @skip_for_debug
    @safe_to_server_errors
    def test_nocache(self):
        this_fetcher = create_fetcher({"src": self.src, "ftp": self._patch_ftp(VALID_HOSTS[0])},
                                      VALID_ACCESS_POINTS[0]).fetcher
        with pytest.raises(FileSystemHasNoCache):
            this_fetcher.cachepath

    # @skip_for_debug
    @pytest.mark.parametrize("_make_a_fetcher", VALID_HOSTS,
                             indirect=True,
                             ids=["%s" % ftp_shortname(ftp) for ftp in VALID_HOSTS])
    def test_hosts(self, _make_a_fetcher):
        @safe_to_server_errors
        def test(this_fetcher):
            assert (this_fetcher.N_RECORDS >= 1)  # Make sure we loaded the index file content
        test(_make_a_fetcher)

    # @skip_for_debug
    @pytest.mark.parametrize("ftp_host", ['invalid', 'https://invalid_ftp', 'ftp://invalid_ftp'], indirect=False)
    def test_hosts_invalid(self, ftp_host):
        # Invalid servers:
        with pytest.raises(FtpPathError):
            create_fetcher({"src": self.src, "ftp": ftp_host}, VALID_ACCESS_POINTS[0], xfail=True)

    # @skip_for_debug
    @pytest.mark.parametrize("_make_a_fetcher", scenarios, indirect=True, ids=scenarios_ids)
    def test_fetching(self, _make_a_fetcher):
        @safe_to_server_errors
        def test(this_fetcher):
            assert_fetcher(this_fetcher, cacheable=False)
        test(_make_a_fetcher)

    # @skip_for_debug
    @pytest.mark.parametrize("_make_a_cached_fetcher", scenarios, indirect=True, ids=scenarios_ids)
    def test_fetching_cached(self, _make_a_cached_fetcher):
        @safe_to_server_errors
        def test(this_fetcher):
            # Assert the fetcher (this trigger data fetching, hence caching as well):
            assert_fetcher(this_fetcher, cacheable=True)

            # Make sure we can clear the cache:
            this_fetcher.clear_cache()
            with pytest.raises(CacheFileNotFound):
                this_fetcher.cachepath

        test(_make_a_cached_fetcher)

    @pytest.fixture(scope="class", autouse=True)
    def cleanup(self, request):
        """Cleanup once we are finished."""
        def remove_test_dir():
            # warnings.warn("\n%s" % argopy.lscache(self.cachedir))  # This could be useful to debug tests
            shutil.rmtree(self.cachedir)
        request.addfinalizer(remove_test_dir)
<|MERGE_RESOLUTION|>--- conflicted
+++ resolved
@@ -31,15 +31,11 @@
 Since the fetcher is compatible with host from local, http or ftp protocols, we
 try to test them all:
 """
-<<<<<<< HEAD
-host_list = [argopy.tutorial.open_dataset("gdac")[0],
-=======
-VALID_HOSTS = [argopy.tutorial.open_dataset("localftp")[0],
->>>>>>> f6699d4c
+VALID_HOSTS = [argopy.tutorial.open_dataset("gdac")[0],
              'https://data-argo.ifremer.fr',
              #'ftp://ftp.ifremer.fr/ifremer/argo',
                # 'ftp://usgodae.org/pub/outgoing/argo',  # ok, but takes too long to respond, slow down CI
-             'MOCKFTP',  # keyword to use a fake/mocked ftp server (running on localhost)
+             'MOCKFTP',  # keyword to use the fake/mocked ftp server (running on localhost)
                ]
 
 """
