--- conflicted
+++ resolved
@@ -142,21 +142,17 @@
     "localftp" in AVAILABLE_INDEX_SOURCES, "requires localftp index fetcher"
 )
 
-
 ############
-<<<<<<< HEAD
 has_matplotlib, requires_matplotlib = _importorskip("matplotlib")
 has_seaborn, requires_seaborn = _importorskip("seaborn")
 has_cartopy, requires_cartopy = _importorskip("cartopy")
 
 ############
-=======
 # Temporary fix for issue discussed here: https://github.com/euroargodev/argopy/issues/63#issuecomment-742379699
 version_tup = tuple(int(x) for x in fsspec.__version__.split("."))
 safe_to_fsspec_version = pytest.mark.skipif(
     version_tup[0] == 0 and version_tup[1] == 8 and version_tup[-1] == 4, reason="Cache will not be available with http and fsspec 0.8.4"
 )
->>>>>>> 475c8f9e
 
 ############
 
