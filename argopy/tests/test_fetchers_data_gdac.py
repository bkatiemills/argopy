--- conflicted
+++ resolved
@@ -35,15 +35,11 @@
 Since the fetcher is compatible with host from local, http or ftp protocols, we
 try to test them all:
 """
-<<<<<<< HEAD
-host_list = [argopy.tutorial.open_dataset("gdac")[0],
-=======
-VALID_HOSTS = [argopy.tutorial.open_dataset("localftp")[0],
->>>>>>> f6699d4c
+VALID_HOSTS = [argopy.tutorial.open_dataset("gdac")[0],
              'https://data-argo.ifremer.fr',
                # 'ftp://ftp.ifremer.fr/ifremer/argo',
-               # 'ftp://usgodae.org/pub/outgoing/argo',  # ok, but takes slow down CI and no need for 2 ftp tests
-             'MOCKFTP',  # keyword to use a fake/mocked ftp server (running on localhost)
+               # 'ftp://usgodae.org/pub/outgoing/argo',  # ok, but slow down CI and no need for 2 ftp tests
+             'MOCKFTP',  # keyword to use the fake/mocked ftp server (running on localhost)
             ]
 
 """
@@ -225,50 +221,4 @@
         def remove_test_dir():
             # warnings.warn("\n%s" % argopy.lscache(self.cachedir))  # This could be useful to debug tests
             shutil.rmtree(self.cachedir)
-        request.addfinalizer(remove_test_dir)
-
-
-# @requires_gdac
-# class Test_BackendParallel:
-#     src = 'gdac'
-#
-#     # Create list of tests scenarios
-#     # combine all hosts with all access points and valid parallel options:
-#     # fixtures = [(h, mth, ap) for h in valid_hosts for ap in valid_access_points for mth in valid_parallel_opts]
-#     fixtures = [(h, mth, ap) for h in valid_hosts for ap in valid_access_points if 'float' in ap for mth in
-#                 valid_parallel_opts]
-#     fixtures_ids = [
-#         "%s, %s, %s" % (
-#             fix[0],
-#             (lambda x: x['parallel_method'] if 'parallel_method' in x else x['parallel'])(fix[1]),
-#             list(fix[2].keys())[0])
-#         for fix in fixtures]
-#     fixtures_ids_short = [
-#         "%s, %s, %s" % (
-#             (lambda x: 'file' if x is None else x)(split_protocol(fix[0])[0]),
-#             (lambda x: x['parallel_method'] if 'parallel_method' in x else x['parallel'])(fix[1]),
-#             list(fix[2].keys())[0])
-#         for fix in fixtures]
-#
-#     @pytest.fixture
-#     def _fetcher(self, request):
-#         """ Fixture to create a FTP fetcher for a given host and access point """
-#         N_RECORDS = None if 'tutorial' in request.param[0] else 100  # Make sure we're not going to load the full index
-#         fetcher_args = {"src": self.src, "ftp": request.param[0], "cache": False, **request.param[1], "N_RECORDS": N_RECORDS}
-#         yield create_fetcher(fetcher_args, request.param[2]).fetcher
-#
-#     @pytest.mark.parametrize("opts", [
-#         {"parallel": True, "parallel_method": "invalid"},  # opts0
-#         {"parallel": "invalid"}  # opts1
-#         ], indirect=False)
-#     def test_methods_invalid(self, opts):
-#         with pytest.raises(InvalidMethod):
-#             this_fetcher = create_fetcher({**{"src": self.src}, **opts}, valid_access_points[0]).fetcher
-#             assert_fetcher(this_fetcher)
-#
-#     @pytest.mark.parametrize("_fetcher", fixtures, ids=fixtures_ids_short, indirect=True)
-#     def test_fetching(self, _fetcher):
-#         @safe_to_server_errors
-#         def test(this_fetcher):
-#             assert_fetcher(this_fetcher)
-#         test(_fetcher)+        request.addfinalizer(remove_test_dir)