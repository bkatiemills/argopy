--- conflicted
+++ resolved
@@ -30,11 +30,7 @@
     os.environ['FTP_PORT'] = str(ftp_login_data['port'])
     MOCKFTP = ftpserver.get_login_data(style="url", anon=True)
     pytest.MOCKFTP = MOCKFTP
-<<<<<<< HEAD
-    log.info("Mocked GDAC ftp server ready at %s with %i files" % (MOCKFTP, len(flist)))
-=======
     log.info("Mocked GDAC ftp server up and ready at %s, serving %i files" % (MOCKFTP, len(flist)))
->>>>>>> 54f793b6
 
     # Run test
     yield ftpserver
