--- conflicted
+++ resolved
@@ -132,15 +132,13 @@
         self._index = None
         self._data = None
 
-<<<<<<< HEAD
         # Init file system for local storage
         # self.cache = True if 'cache' not in fetcher_kwargs else fetcher_kwargs['cache']
         # self.cachedir = OPTIONS['cachedir'] if 'cachedir' not in fetcher_kwargs else fetcher_kwargs['cachedir']
         # self.fs = filestore(cache=self.cache, cachedir=self.cachedir)
-=======
+
         # More init:
         self._loaded = False
->>>>>>> 85d0e7aa
 
         # Dev warnings
         # Todo Clean-up before each release
