.. Generate API reference pages, but don't display these in tables.
.. This extra page is a work around for sphinx not having any support for
.. hiding an autosummary table.

.. autosummary::
    :toctree: generated/

    argopy

    argopy.fetchers
    argopy.fetchers.ArgoDataFetcher
    argopy.fetchers.ArgoDataFetcher.region
    argopy.fetchers.ArgoDataFetcher.float
    argopy.fetchers.ArgoDataFetcher.profile
    argopy.fetchers.ArgoDataFetcher.load
    argopy.fetchers.ArgoDataFetcher.to_xarray
    argopy.fetchers.ArgoDataFetcher.to_dataframe
    argopy.fetchers.ArgoDataFetcher.to_index
    argopy.fetchers.ArgoDataFetcher.plot
    argopy.fetchers.ArgoDataFetcher.uri
    argopy.fetchers.ArgoDataFetcher.data
    argopy.fetchers.ArgoDataFetcher.index
    argopy.fetchers.ArgoDataFetcher.dashboard
    argopy.fetchers.ArgoDataFetcher.clear_cache

    argopy.fetchers.ArgoIndexFetcher
    argopy.fetchers.ArgoIndexFetcher.region
    argopy.fetchers.ArgoIndexFetcher.float
    argopy.fetchers.ArgoIndexFetcher.profile
    argopy.fetchers.ArgoIndexFetcher.load
    argopy.fetchers.ArgoIndexFetcher.to_xarray
    argopy.fetchers.ArgoIndexFetcher.to_dataframe
    argopy.fetchers.ArgoIndexFetcher.to_csv
    argopy.fetchers.ArgoIndexFetcher.plot
    argopy.fetchers.ArgoIndexFetcher.index
    argopy.fetchers.ArgoIndexFetcher.clear_cache

    argopy.data_fetchers.erddap_data.ErddapArgoDataFetcher
    argopy.data_fetchers.erddap_data.Fetch_wmo
    argopy.data_fetchers.erddap_data.Fetch_box

    argopy.data_fetchers.gdacftp_data.FTPArgoDataFetcher
    argopy.data_fetchers.gdacftp_data.Fetch_wmo
    argopy.data_fetchers.gdacftp_data.Fetch_box

    argopy.data_fetchers.localftp_data.LocalFTPArgoDataFetcher
    argopy.data_fetchers.localftp_data.Fetch_wmo
    argopy.data_fetchers.localftp_data.Fetch_box

    argopy.data_fetchers.argovis_data.ArgovisDataFetcher
    argopy.data_fetchers.argovis_data.Fetch_wmo
    argopy.data_fetchers.argovis_data.Fetch_box

    argopy.options.set_options

    argopy.tutorial.open_dataset

    argopy.utilities.monitor_status
    argopy.utilities.show_versions
    argopy.utilities.show_options
    argopy.utilities.clear_cache
    argopy.utilities.list_available_data_src
    argopy.utilities.list_available_index_src
    argopy.utilities.Chunker

    argopy.utilities.ArgoNVSReferenceTables
<<<<<<< HEAD

    argopy.utilities.isconnected
    argopy.utilities.urlhaskeyword
    argopy.utilities.isalive
    argopy.utilities.isAPIconnected
=======
    argopy.utilities.ArgoNVSReferenceTables.valid_ref
    argopy.utilities.ArgoNVSReferenceTables.all_tbl
    argopy.utilities.ArgoNVSReferenceTables.all_tbl_name
    argopy.utilities.ArgoNVSReferenceTables.tbl
    argopy.utilities.ArgoNVSReferenceTables.tbl_name
>>>>>>> 7dcccc70

    argopy.utilities.groupby_remap
    argopy.utilities.linear_interpolation_remap

    argopy.utilities.TopoFetcher.cname
    argopy.utilities.TopoFetcher.define_constraints
    argopy.utilities.TopoFetcher.get_url
    argopy.utilities.TopoFetcher.load
    argopy.utilities.TopoFetcher.to_xarray
    argopy.utilities.TopoFetcher.cachepath
    argopy.utilities.TopoFetcher.uri

    argopy.utilities.list_standard_variables
    argopy.utilities.list_multiprofile_file_variables
    argopy.utilities.check_localftp
    argopy.utilities.format_oneline
    argopy.utilities.is_box
    argopy.utilities.is_indexbox
    argopy.utilities.is_wmo
    argopy.utilities.is_cyc
    argopy.utilities.check_wmo
    argopy.utilities.check_cyc
    argopy.utilities.wmo2box
    argopy.utilities.deprecated
    argopy.utilities.Registry
    argopy.utilities.float_wmo
    argopy.utilities.get_coriolis_profile_id
    argopy.utilities.get_ea_profile_page

    argopy.utilities.OceanOPSDeployments
    argopy.utilities.OceanOPSDeployments.to_dataframe
    argopy.utilities.OceanOPSDeployments.status_code

    argopy.plot.dashboard
    argopy.plot.bar_plot
    argopy.plot.plot_trajectory
    argopy.plot.open_sat_altim_report

    argopy.stores.filesystems.filestore
    argopy.stores.filestore.open_dataset
    argopy.stores.filestore.read_csv

    argopy.stores.filestore.open
    argopy.stores.filestore.glob
    argopy.stores.filestore.exists
    argopy.stores.filestore.store_path
    argopy.stores.filestore.register
    argopy.stores.filestore.cachepath
    argopy.stores.filestore.clear_cache
    argopy.stores.filestore.open_mfdataset

    argopy.stores.filesystems.httpstore
    argopy.stores.httpstore.open_json
    argopy.stores.httpstore.open_dataset
    argopy.stores.httpstore.read_csv
    argopy.stores.httpstore.open
    argopy.stores.httpstore.glob
    argopy.stores.httpstore.exists
    argopy.stores.httpstore.store_path
    argopy.stores.httpstore.register
    argopy.stores.httpstore.cachepath
    argopy.stores.httpstore.clear_cache
    argopy.stores.httpstore.open_mfdataset
    argopy.stores.httpstore.open_mfjson

    argopy.stores.filesystems.memorystore
    argopy.stores.memorystore.open
    argopy.stores.memorystore.glob
    argopy.stores.memorystore.exists
    argopy.stores.memorystore.store_path
    argopy.stores.memorystore.register
    argopy.stores.memorystore.cachepath
    argopy.stores.memorystore.clear_cache
    argopy.stores.memorystore.open_dataset
    argopy.stores.memorystore.open_mfdataset
    argopy.stores.memorystore.read_csv

    argopy.stores.filesystems.ftpstore
    argopy.stores.ftpstore.open_dataset
    argopy.stores.ftpstore.open_mfdataset

    argopy.stores.argo_index.indexstore
    argopy.stores.argo_index.indexfilter_wmo
    argopy.stores.argo_index.indexfilter_box

    argopy.stores.argo_index_proto.ArgoIndexStoreProto
    argopy.stores.argo_index_pa.indexstore_pyarrow
    argopy.stores.argo_index_pa.indexstore_pyarrow.load
    argopy.stores.argo_index_pa.indexstore_pyarrow.search_wmo
    argopy.stores.argo_index_pa.indexstore_pyarrow.search_cyc
    argopy.stores.argo_index_pa.indexstore_pyarrow.search_wmo_cyc
    argopy.stores.argo_index_pa.indexstore_pyarrow.search_tim
    argopy.stores.argo_index_pa.indexstore_pyarrow.search_lat_lon
    argopy.stores.argo_index_pa.indexstore_pyarrow.search_lat_lon_tim
    argopy.stores.argo_index_pa.indexstore_pyarrow.to_dataframe

    argopy.stores.argo_index_pd.indexstore_pandas
    argopy.stores.argo_index_pd.indexstore_pandas.load
    argopy.stores.argo_index_pd.indexstore_pandas.search_wmo
    argopy.stores.argo_index_pd.indexstore_pandas.search_cyc
    argopy.stores.argo_index_pd.indexstore_pandas.search_wmo_cyc
    argopy.stores.argo_index_pd.indexstore_pandas.search_tim
    argopy.stores.argo_index_pd.indexstore_pandas.search_lat_lon
    argopy.stores.argo_index_pd.indexstore_pandas.search_lat_lon_tim
    argopy.stores.argo_index_pd.indexstore_pandas.to_dataframe

    argopy.xarray.ArgoAccessor.point2profile
    argopy.xarray.ArgoAccessor.profile2point
    argopy.xarray.ArgoAccessor.interp_std_levels
    argopy.xarray.ArgoAccessor.groupby_pressure_bins
    argopy.xarray.ArgoAccessor.teos10
    argopy.xarray.ArgoAccessor.create_float_source
    argopy.xarray.ArgoAccessor.filter_qc
    argopy.xarray.ArgoAccessor.filter_data_mode
    argopy.xarray.ArgoAccessor.filter_scalib_pres
    argopy.xarray.ArgoAccessor.cast_types<|MERGE_RESOLUTION|>--- conflicted
+++ resolved
@@ -63,20 +63,17 @@
     argopy.utilities.list_available_index_src
     argopy.utilities.Chunker
 
-    argopy.utilities.ArgoNVSReferenceTables
-<<<<<<< HEAD
-
     argopy.utilities.isconnected
     argopy.utilities.urlhaskeyword
     argopy.utilities.isalive
     argopy.utilities.isAPIconnected
-=======
+
+    argopy.utilities.ArgoNVSReferenceTables
     argopy.utilities.ArgoNVSReferenceTables.valid_ref
     argopy.utilities.ArgoNVSReferenceTables.all_tbl
     argopy.utilities.ArgoNVSReferenceTables.all_tbl_name
     argopy.utilities.ArgoNVSReferenceTables.tbl
     argopy.utilities.ArgoNVSReferenceTables.tbl_name
->>>>>>> 7dcccc70
 
     argopy.utilities.groupby_remap
     argopy.utilities.linear_interpolation_remap
