--- conflicted
+++ resolved
@@ -41,11 +41,7 @@
   - flake8
 #  - nc-time-axis
   - numpy
-<<<<<<< HEAD
-  - pandas<2.0
-=======
   - pandas < 2.0
->>>>>>> 3738d7d9
   - pip
   - pytest
   - pytest-cov
