name: argopy-tests
channels:
  - conda-forge
dependencies:
  - python=3.7
  - scipy
  - xarray
<<<<<<< HEAD
  - fsspec
  - aiohttp
  - erddapy
  - scikit-learn
  - matplotlib
  - packaging
#  - pandas
#  - numpy

  - netcdf4
  - dask
  - distributed
  - zarr
  - pyarrow
  - seaborn
  - gsw
  - tqdm
  - cartopy
  - ipython
  - ipywidgets

=======
  - scipy
  - scikit-learn
  - netcdf4
  - dask
  - toolz
  - erddapy
  - fsspec
  - gsw
  - aiohttp
>>>>>>> 85d0e7aa
  - bottleneck
  - cartopy
  - cftime
<<<<<<< HEAD
  - cfgrib
  - setuptools
  - pip
  - ipykernel

  - pytest
  - pytest-cov
  - pytest-env
  - black
  - flake8
=======
  - distributed
  - ipython
  - matplotlib
  - numpy
  - pandas
  - packaging
  - pip
  - pytest
  - seaborn
  - setuptools
  - zarr
  - tqdm
  - ipykernel
  - ipywidgets
# Not showing up with argopy.show_versions():
  - cfgrib
  - black
  - flake8
  - pytest-cov
  - pytest-env
>>>>>>> 85d0e7aa
<|MERGE_RESOLUTION|>--- conflicted
+++ resolved
@@ -3,31 +3,7 @@
   - conda-forge
 dependencies:
   - python=3.7
-  - scipy
   - xarray
-<<<<<<< HEAD
-  - fsspec
-  - aiohttp
-  - erddapy
-  - scikit-learn
-  - matplotlib
-  - packaging
-#  - pandas
-#  - numpy
-
-  - netcdf4
-  - dask
-  - distributed
-  - zarr
-  - pyarrow
-  - seaborn
-  - gsw
-  - tqdm
-  - cartopy
-  - ipython
-  - ipywidgets
-
-=======
   - scipy
   - scikit-learn
   - netcdf4
@@ -37,22 +13,9 @@
   - fsspec
   - gsw
   - aiohttp
->>>>>>> 85d0e7aa
   - bottleneck
   - cartopy
   - cftime
-<<<<<<< HEAD
-  - cfgrib
-  - setuptools
-  - pip
-  - ipykernel
-
-  - pytest
-  - pytest-cov
-  - pytest-env
-  - black
-  - flake8
-=======
   - distributed
   - ipython
   - matplotlib
@@ -72,5 +35,4 @@
   - black
   - flake8
   - pytest-cov
-  - pytest-env
->>>>>>> 85d0e7aa
+  - pytest-env